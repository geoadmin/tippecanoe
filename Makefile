PREFIX ?= /usr/local
MANDIR ?= $(PREFIX)/share/man/man1/
BUILDTYPE ?= Release
SHELL = /bin/bash

# inherit from env if set
CC := $(CC)
CXX := $(CXX)
CFLAGS := $(CFLAGS)
CXXFLAGS := $(CXXFLAGS) -std=c++11
LDFLAGS := $(LDFLAGS)
WARNING_FLAGS := -Wall -Wshadow -Wsign-compare
RELEASE_FLAGS := -O3 -DNDEBUG
DEBUG_FLAGS := -O0 -DDEBUG -fno-inline-functions -fno-omit-frame-pointer

ifeq ($(BUILDTYPE),Release)
	FINAL_FLAGS := -g $(WARNING_FLAGS) $(RELEASE_FLAGS)
else
	FINAL_FLAGS := -g $(WARNING_FLAGS) $(DEBUG_FLAGS)
endif

all: tippecanoe tippecanoe-enumerate tippecanoe-decode tile-join unit

docs: man/tippecanoe.1

install: tippecanoe tippecanoe-enumerate tippecanoe-decode tile-join
	mkdir -p $(PREFIX)/bin
	mkdir -p $(MANDIR)
	cp tippecanoe $(PREFIX)/bin/tippecanoe
	cp tippecanoe-enumerate $(PREFIX)/bin/tippecanoe-enumerate
	cp tippecanoe-decode $(PREFIX)/bin/tippecanoe-decode
	cp tile-join $(PREFIX)/bin/tile-join
	cp man/tippecanoe.1 $(MANDIR)/tippecanoe.1

uninstall:
	rm $(PREFIX)/bin/tippecanoe $(PREFIX)/bin/tippecanoe-enumerate $(PREFIX)/bin/tippecanoe-decode $(PREFIX)/bin/tile-join $(MANDIR)/tippecanoe.1

man/tippecanoe.1: README.md
	md2man-roff README.md > man/tippecanoe.1

PG=

H = $(wildcard *.h) $(wildcard *.hpp)
C = $(wildcard *.c) $(wildcard *.cpp)

INCLUDES = -I/usr/local/include -I.
LIBS = -L/usr/local/lib

tippecanoe: geojson.o jsonpull/jsonpull.o tile.o pool.o mbtiles.o geometry.o projection.o memfile.o mvt.o serial.o main.o text.o rawtiles.o plugin.o read_json.o write_json.o
	$(CXX) $(PG) $(LIBS) $(FINAL_FLAGS) $(CXXFLAGS) -o $@ $^ $(LDFLAGS) -lm -lz -lsqlite3 -lpthread

tippecanoe-enumerate: enumerate.o
	$(CXX) $(PG) $(LIBS) $(FINAL_FLAGS) $(CFLAGS) -o $@ $^ $(LDFLAGS) -lsqlite3

tippecanoe-decode: decode.o projection.o mvt.o write_json.o
	$(CXX) $(PG) $(LIBS) $(FINAL_FLAGS) $(CXXFLAGS) -o $@ $^ $(LDFLAGS) -lm -lz -lsqlite3

tile-join: tile-join.o projection.o pool.o mbtiles.o mvt.o memfile.o
	$(CXX) $(PG) $(LIBS) $(FINAL_FLAGS) $(CXXFLAGS) -o $@ $^ $(LDFLAGS) -lm -lz -lsqlite3 -lpthread

unit: unit.o text.o
	$(CXX) $(PG) $(LIBS) $(FINAL_FLAGS) $(CXXFLAGS) -o $@ $^ $(LDFLAGS) -lm -lz -lsqlite3 -lpthread

-include $(wildcard *.d)

%.o: %.c
	$(CC) -MMD $(PG) $(INCLUDES) $(FINAL_FLAGS) $(CFLAGS) -c -o $@ $<

%.o: %.cpp
	$(CXX) -MMD $(PG) $(INCLUDES) $(FINAL_FLAGS) $(CXXFLAGS) -c -o $@ $<

clean:
	rm -f ./tippecanoe ./tippecanoe-* ./tile-join ./unit *.o *.d */*.o */*.d

indent:
	clang-format -i -style="{BasedOnStyle: Google, IndentWidth: 8, UseTab: Always, AllowShortIfStatementsOnASingleLine: false, ColumnLimit: 0, ContinuationIndentWidth: 8, SpaceAfterCStyleCast: true, IndentCaseLabels: false, AllowShortBlocksOnASingleLine: false, AllowShortFunctionsOnASingleLine: false, SortIncludes: false}" $(C) $(H)

TESTS = $(wildcard tests/*/out/*.json)
SPACE = $(NULL) $(NULL)

test: tippecanoe tippecanoe-decode $(addsuffix .check,$(TESTS)) raw-tiles-test parallel-test pbf-test join-test enumerate-test decode-test unit
	./unit

# Work around Makefile and filename punctuation limits: _ for space, @ for :, % for /
%.json.check:
	./tippecanoe -aD -f -o $@.mbtiles $(subst @,:,$(subst %,/,$(subst _, ,$(patsubst %.json.check,%,$(word 4,$(subst /, ,$@)))))) $(wildcard $(subst $(SPACE),/,$(wordlist 1,2,$(subst /, ,$@)))/*.json) < /dev/null
	./tippecanoe-decode $@.mbtiles > $@.out
	cmp $(patsubst %.check,%,$@) $@.out
	rm $@.out $@.mbtiles

parallel-test:
	mkdir -p tests/parallel
	perl -e 'for ($$i = 0; $$i < 20; $$i++) { $$lon = rand(360) - 180; $$lat = rand(180) - 90; $$k = rand(1); $$v = rand(1); print "{ \"type\": \"Feature\", \"properties\": { \"yes\": \"no\", \"who\": 1, \"$$k\": \"$$v\" }, \"geometry\": { \"type\": \"Point\", \"coordinates\": [ $$lon, $$lat ] } }\n"; }' > tests/parallel/in1.json
	perl -e 'for ($$i = 0; $$i < 300000; $$i++) { $$lon = rand(360) - 180; $$lat = rand(180) - 90; print "{ \"type\": \"Feature\", \"properties\": { }, \"geometry\": { \"type\": \"Point\", \"coordinates\": [ $$lon, $$lat ] } }\n"; }' > tests/parallel/in2.json
	perl -e 'for ($$i = 0; $$i < 20; $$i++) { $$lon = rand(360) - 180; $$lat = rand(180) - 90; print "{ \"type\": \"Feature\", \"properties\": { }, \"geometry\": { \"type\": \"Point\", \"coordinates\": [ $$lon, $$lat ] } }\n"; }' > tests/parallel/in3.json
	perl -e 'for ($$i = 0; $$i < 20; $$i++) { $$lon = rand(360) - 180; $$lat = rand(180) - 90; $$v = rand(1); print "{ \"type\": \"Feature\", \"properties\": { }, \"tippecanoe\": { \"layer\": \"$$v\" }, \"geometry\": { \"type\": \"Point\", \"coordinates\": [ $$lon, $$lat ] } }\n"; }' > tests/parallel/in4.json
	echo -n "" > tests/parallel/empty1.json
	echo "" > tests/parallel/empty2.json
<<<<<<< HEAD
	./tippecanoe -z5 -f -pi -l test -n test -o tests/parallel/linear-file.mbtiles tests/parallel/in[1234].json tests/parallel/empty[12].json
	./tippecanoe -z5 -f -pi -l test -n test -P -o tests/parallel/parallel-file.mbtiles tests/parallel/in[1234].json tests/parallel/empty[12].json
	cat tests/parallel/in[1234].json | ./tippecanoe -z5 -f -pi -l test -n test -o tests/parallel/linear-pipe.mbtiles
	cat tests/parallel/in[1234].json | ./tippecanoe -z5 -f -pi -l test -n test -P -o tests/parallel/parallel-pipe.mbtiles
	./tippecanoe -z5 -f -pi -l test -n test -P -o tests/parallel/parallel-pipes.mbtiles <(cat tests/parallel/in1.json) <(cat tests/parallel/empty1.json) <(cat tests/parallel/empty2.json) <(cat tests/parallel/in2.json) /dev/null <(cat tests/parallel/in3.json) <(cat tests/parallel/in4.json)
=======
	./tippecanoe -z5 -f -pi -l test -n test -o tests/parallel/linear-file.mbtiles tests/parallel/in[123].json tests/parallel/empty[12].json
	./tippecanoe -z5 -f -pi -l test -n test -P -o tests/parallel/parallel-file.mbtiles tests/parallel/in[123].json tests/parallel/empty[12].json
	cat tests/parallel/in[123].json | ./tippecanoe -z5 -f -pi -l test -n test -o tests/parallel/linear-pipe.mbtiles
	cat tests/parallel/in[123].json | ./tippecanoe -z5 -f -pi -l test -n test -P -o tests/parallel/parallel-pipe.mbtiles
	cat tests/parallel/in[123].json | sed 's/^/@/' | tr '@' '\036' | ./tippecanoe -z5 -f -pi -l test -n test -o tests/parallel/implicit-pipe.mbtiles
	./tippecanoe -z5 -f -pi -l test -n test -P -o tests/parallel/parallel-pipes.mbtiles <(cat tests/parallel/in1.json) <(cat tests/parallel/empty1.json) <(cat tests/parallel/empty2.json) <(cat tests/parallel/in2.json) /dev/null <(cat tests/parallel/in3.json)
>>>>>>> 1669d965
	./tippecanoe-decode tests/parallel/linear-file.mbtiles > tests/parallel/linear-file.json
	./tippecanoe-decode tests/parallel/parallel-file.mbtiles > tests/parallel/parallel-file.json
	./tippecanoe-decode tests/parallel/linear-pipe.mbtiles > tests/parallel/linear-pipe.json
	./tippecanoe-decode tests/parallel/parallel-pipe.mbtiles > tests/parallel/parallel-pipe.json
	./tippecanoe-decode tests/parallel/implicit-pipe.mbtiles > tests/parallel/implicit-pipe.json
	./tippecanoe-decode tests/parallel/parallel-pipes.mbtiles > tests/parallel/parallel-pipes.json
	cmp tests/parallel/linear-file.json tests/parallel/parallel-file.json
	cmp tests/parallel/linear-file.json tests/parallel/linear-pipe.json
	cmp tests/parallel/linear-file.json tests/parallel/parallel-pipe.json
	cmp tests/parallel/linear-file.json tests/parallel/implicit-pipe.json
	cmp tests/parallel/linear-file.json tests/parallel/parallel-pipes.json
	rm tests/parallel/*.mbtiles tests/parallel/*.json

raw-tiles-test:	
	./tippecanoe -e tests/raw-tiles/raw-tiles tests/raw-tiles/hackspots.geojson -pC
	diff -x '.*' -rq tests/raw-tiles/raw-tiles tests/raw-tiles/compare
	rm -rf tests/raw-tiles/raw-tiles

decode-test:
	mkdir -p tests/muni/decode
	./tippecanoe -z11 -Z11 -f -o tests/muni/decode/multi.mbtiles tests/muni/*.json
	./tippecanoe-decode -l subway tests/muni/decode/multi.mbtiles > tests/muni/decode/multi.mbtiles.json.check
	./tippecanoe-decode -c tests/muni/decode/multi.mbtiles > tests/muni/decode/multi.mbtiles.pipeline.json.check
	cmp tests/muni/decode/multi.mbtiles.json.check tests/muni/decode/multi.mbtiles.json
	cmp tests/muni/decode/multi.mbtiles.pipeline.json.check tests/muni/decode/multi.mbtiles.pipeline.json
	rm -f tests/muni/decode/multi.mbtiles.json.check tests/muni/decode/multi.mbtiles tests/muni/decode/multi.mbtiles.pipeline.json.check

pbf-test:
	./tippecanoe-decode tests/pbf/11-328-791.vector.pbf 11 328 791 > tests/pbf/11-328-791.vector.pbf.out
	cmp tests/pbf/11-328-791.json tests/pbf/11-328-791.vector.pbf.out
	rm tests/pbf/11-328-791.vector.pbf.out
	./tippecanoe-decode -t EPSG:3857 tests/pbf/11-328-791.vector.pbf 11 328 791 > tests/pbf/11-328-791.3857.vector.pbf.out
	cmp tests/pbf/11-328-791.3857.json tests/pbf/11-328-791.3857.vector.pbf.out
	rm tests/pbf/11-328-791.3857.vector.pbf.out

enumerate-test:
	./tippecanoe -z5 -f -o tests/ne_110m_admin_0_countries/out/enum.mbtiles tests/ne_110m_admin_0_countries/in.json
	./tippecanoe-enumerate tests/ne_110m_admin_0_countries/out/enum.mbtiles > tests/ne_110m_admin_0_countries/out/enum.check
	cmp tests/ne_110m_admin_0_countries/out/enum tests/ne_110m_admin_0_countries/out/enum.check
	rm tests/ne_110m_admin_0_countries/out/enum.mbtiles tests/ne_110m_admin_0_countries/out/enum.check

join-test:
	./tippecanoe -f -z12 -o tests/join-population/tabblock_06001420.mbtiles tests/join-population/tabblock_06001420.json
	./tippecanoe -f -z12 -o tests/join-population/tabblock_06001420.mbtiles tests/join-population/tabblock_06001420.json
	./tippecanoe -f -Z5 -z10 -o tests/join-population/macarthur.mbtiles -l macarthur tests/join-population/macarthur.json
	./tippecanoe -f -d10 -D10 -Z9 -z11 -o tests/join-population/macarthur2.mbtiles -l macarthur tests/join-population/macarthur2.json
	./tile-join -f -o tests/join-population/joined.mbtiles -x GEOID10 -c tests/join-population/population.csv tests/join-population/tabblock_06001420.mbtiles
	./tile-join -f -i -o tests/join-population/joined-i.mbtiles -x GEOID10 -c tests/join-population/population.csv tests/join-population/tabblock_06001420.mbtiles
	./tile-join -f -o tests/join-population/merged.mbtiles tests/join-population/tabblock_06001420.mbtiles tests/join-population/macarthur.mbtiles tests/join-population/macarthur2.mbtiles
	./tile-join -f -c tests/join-population/windows.csv -o tests/join-population/windows.mbtiles tests/join-population/macarthur.mbtiles
	./tippecanoe-decode -z11 -Z4 tests/join-population/joined.mbtiles > tests/join-population/joined.mbtiles.json.check
	./tippecanoe-decode tests/join-population/joined-i.mbtiles > tests/join-population/joined-i.mbtiles.json.check
	./tippecanoe-decode tests/join-population/merged.mbtiles > tests/join-population/merged.mbtiles.json.check
	./tippecanoe-decode tests/join-population/windows.mbtiles > tests/join-population/windows.mbtiles.json.check
	cmp tests/join-population/joined.mbtiles.json.check tests/join-population/joined.mbtiles.json
	cmp tests/join-population/joined-i.mbtiles.json.check tests/join-population/joined-i.mbtiles.json
	cmp tests/join-population/merged.mbtiles.json.check tests/join-population/merged.mbtiles.json
	cmp tests/join-population/windows.mbtiles.json.check tests/join-population/windows.mbtiles.json
	./tile-join -f -l macarthur -o tests/join-population/just-macarthur.mbtiles tests/join-population/merged.mbtiles
	./tile-join -f -L macarthur -o tests/join-population/no-macarthur.mbtiles tests/join-population/merged.mbtiles
	./tippecanoe-decode tests/join-population/just-macarthur.mbtiles > tests/join-population/just-macarthur.mbtiles.json.check
	./tippecanoe-decode tests/join-population/no-macarthur.mbtiles > tests/join-population/no-macarthur.mbtiles.json.check
	cmp tests/join-population/just-macarthur.mbtiles.json.check tests/join-population/just-macarthur.mbtiles.json
	cmp tests/join-population/no-macarthur.mbtiles.json.check tests/join-population/no-macarthur.mbtiles.json
	rm tests/join-population/tabblock_06001420.mbtiles tests/join-population/joined.mbtiles tests/join-population/joined-i.mbtiles tests/join-population/joined.mbtiles.json.check tests/join-population/joined-i.mbtiles.json.check tests/join-population/macarthur.mbtiles tests/join-population/merged.mbtiles tests/join-population/merged.mbtiles.json.check tests/join-population/macarthur2.mbtiles tests/join-population/windows.mbtiles tests/join-population/windows.mbtiles.json.check tests/join-population/just-macarthur.mbtiles tests/join-population/no-macarthur.mbtiles tests/join-population/just-macarthur.mbtiles.json.check tests/join-population/no-macarthur.mbtiles.json.check

# Use this target to regenerate the standards that the tests are compared against
# after making a change that legitimately changes their output

prep-test: $(TESTS)

tests/%.json: Makefile tippecanoe tippecanoe-decode
	./tippecanoe -f -o $@.check.mbtiles $(subst @,:,$(subst %,/,$(subst _, ,$(patsubst %.json,%,$(word 4,$(subst /, ,$@)))))) $(wildcard $(subst $(SPACE),/,$(wordlist 1,2,$(subst /, ,$@)))/*.json)
	./tippecanoe-decode $@.check.mbtiles > $@
	cmp $(patsubst %.check,%,$@) $@
	rm $@.check.mbtiles<|MERGE_RESOLUTION|>--- conflicted
+++ resolved
@@ -96,20 +96,12 @@
 	perl -e 'for ($$i = 0; $$i < 20; $$i++) { $$lon = rand(360) - 180; $$lat = rand(180) - 90; $$v = rand(1); print "{ \"type\": \"Feature\", \"properties\": { }, \"tippecanoe\": { \"layer\": \"$$v\" }, \"geometry\": { \"type\": \"Point\", \"coordinates\": [ $$lon, $$lat ] } }\n"; }' > tests/parallel/in4.json
 	echo -n "" > tests/parallel/empty1.json
 	echo "" > tests/parallel/empty2.json
-<<<<<<< HEAD
 	./tippecanoe -z5 -f -pi -l test -n test -o tests/parallel/linear-file.mbtiles tests/parallel/in[1234].json tests/parallel/empty[12].json
 	./tippecanoe -z5 -f -pi -l test -n test -P -o tests/parallel/parallel-file.mbtiles tests/parallel/in[1234].json tests/parallel/empty[12].json
 	cat tests/parallel/in[1234].json | ./tippecanoe -z5 -f -pi -l test -n test -o tests/parallel/linear-pipe.mbtiles
 	cat tests/parallel/in[1234].json | ./tippecanoe -z5 -f -pi -l test -n test -P -o tests/parallel/parallel-pipe.mbtiles
+	cat tests/parallel/in[1234].json | sed 's/^/@/' | tr '@' '\036' | ./tippecanoe -z5 -f -pi -l test -n test -o tests/parallel/implicit-pipe.mbtiles
 	./tippecanoe -z5 -f -pi -l test -n test -P -o tests/parallel/parallel-pipes.mbtiles <(cat tests/parallel/in1.json) <(cat tests/parallel/empty1.json) <(cat tests/parallel/empty2.json) <(cat tests/parallel/in2.json) /dev/null <(cat tests/parallel/in3.json) <(cat tests/parallel/in4.json)
-=======
-	./tippecanoe -z5 -f -pi -l test -n test -o tests/parallel/linear-file.mbtiles tests/parallel/in[123].json tests/parallel/empty[12].json
-	./tippecanoe -z5 -f -pi -l test -n test -P -o tests/parallel/parallel-file.mbtiles tests/parallel/in[123].json tests/parallel/empty[12].json
-	cat tests/parallel/in[123].json | ./tippecanoe -z5 -f -pi -l test -n test -o tests/parallel/linear-pipe.mbtiles
-	cat tests/parallel/in[123].json | ./tippecanoe -z5 -f -pi -l test -n test -P -o tests/parallel/parallel-pipe.mbtiles
-	cat tests/parallel/in[123].json | sed 's/^/@/' | tr '@' '\036' | ./tippecanoe -z5 -f -pi -l test -n test -o tests/parallel/implicit-pipe.mbtiles
-	./tippecanoe -z5 -f -pi -l test -n test -P -o tests/parallel/parallel-pipes.mbtiles <(cat tests/parallel/in1.json) <(cat tests/parallel/empty1.json) <(cat tests/parallel/empty2.json) <(cat tests/parallel/in2.json) /dev/null <(cat tests/parallel/in3.json)
->>>>>>> 1669d965
 	./tippecanoe-decode tests/parallel/linear-file.mbtiles > tests/parallel/linear-file.json
 	./tippecanoe-decode tests/parallel/parallel-file.mbtiles > tests/parallel/parallel-file.json
 	./tippecanoe-decode tests/parallel/linear-pipe.mbtiles > tests/parallel/linear-pipe.json
