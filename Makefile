--- conflicted
+++ resolved
@@ -46,11 +46,7 @@
 INCLUDES = -I/usr/local/include -I.
 LIBS = -L/usr/local/lib
 
-<<<<<<< HEAD
-tippecanoe: geojson.o jsonpull/jsonpull.o tile.o pool.o mbtiles.o geometry.o projection.o memfile.o mvt.o serial.o main.o text.o dirtiles.o geobuf.o
-=======
-tippecanoe: geojson.o jsonpull/jsonpull.o tile.o pool.o mbtiles.o geometry.o projection.o memfile.o mvt.o serial.o main.o text.o dirtiles.o plugin.o read_json.o write_json.o
->>>>>>> f5111857
+tippecanoe: geojson.o jsonpull/jsonpull.o tile.o pool.o mbtiles.o geometry.o projection.o memfile.o mvt.o serial.o main.o text.o dirtiles.o plugin.o read_json.o write_json.o geobuf.o
 	$(CXX) $(PG) $(LIBS) $(FINAL_FLAGS) $(CXXFLAGS) -o $@ $^ $(LDFLAGS) -lm -lz -lsqlite3 -lpthread
 
 tippecanoe-enumerate: enumerate.o
