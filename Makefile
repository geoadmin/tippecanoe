PREFIX ?= /usr/local
MANDIR ?= $(PREFIX)/share/man/man1/
BUILDTYPE ?= Release
SHELL = /bin/bash

# inherit from env if set
CC := $(CC)
CXX := $(CXX)
CFLAGS := $(CFLAGS)
CXXFLAGS := $(CXXFLAGS) -std=c++14
LDFLAGS := $(LDFLAGS)
WARNING_FLAGS := -Wall -Wshadow -Wsign-compare
RELEASE_FLAGS := -O3 -DNDEBUG
DEBUG_FLAGS := -O0 -DDEBUG -fno-inline-functions -fno-omit-frame-pointer

ifeq ($(BUILDTYPE),Release)
	FINAL_FLAGS := -g $(WARNING_FLAGS) $(RELEASE_FLAGS)
else
	FINAL_FLAGS := -g $(WARNING_FLAGS) $(DEBUG_FLAGS)
endif

all: tippecanoe tippecanoe-enumerate tippecanoe-decode tile-join unit

docs: man/tippecanoe.1

install: tippecanoe tippecanoe-enumerate tippecanoe-decode tile-join
	mkdir -p $(PREFIX)/bin
	mkdir -p $(MANDIR)
	cp tippecanoe $(PREFIX)/bin/tippecanoe
	cp tippecanoe-enumerate $(PREFIX)/bin/tippecanoe-enumerate
	cp tippecanoe-decode $(PREFIX)/bin/tippecanoe-decode
	cp tile-join $(PREFIX)/bin/tile-join
	cp man/tippecanoe.1 $(MANDIR)/tippecanoe.1

uninstall:
	rm $(PREFIX)/bin/tippecanoe $(PREFIX)/bin/tippecanoe-enumerate $(PREFIX)/bin/tippecanoe-decode $(PREFIX)/bin/tile-join $(MANDIR)/tippecanoe.1

man/tippecanoe.1: README.md
	md2man-roff README.md > man/tippecanoe.1

PG=

H = $(wildcard *.h) $(wildcard *.hpp)
C = $(wildcard *.c) $(wildcard *.cpp)

INCLUDES = -I/usr/local/include -I.
LIBS = -L/usr/local/lib

<<<<<<< HEAD
tippecanoe: geojson.o jsonpull/jsonpull.o tile.o pool.o mbtiles.o geometry.o projection.o memfile.o clipper/clipper.o mvt.o serial.o main.o text.o plugin.o write_json.o read_json.o
=======
tippecanoe: geojson.o jsonpull/jsonpull.o tile.o pool.o mbtiles.o geometry.o projection.o memfile.o mvt.o serial.o main.o text.o
>>>>>>> 8ab5bb48
	$(CXX) $(PG) $(LIBS) $(FINAL_FLAGS) $(CXXFLAGS) -o $@ $^ $(LDFLAGS) -lm -lz -lsqlite3 -lpthread

tippecanoe-enumerate: enumerate.o
	$(CXX) $(PG) $(LIBS) $(FINAL_FLAGS) $(CFLAGS) -o $@ $^ $(LDFLAGS) -lsqlite3

tippecanoe-decode: decode.o projection.o mvt.o write_json.o
	$(CXX) $(PG) $(LIBS) $(FINAL_FLAGS) $(CXXFLAGS) -o $@ $^ $(LDFLAGS) -lm -lz -lsqlite3

tile-join: tile-join.o projection.o pool.o mbtiles.o mvt.o memfile.o
	$(CXX) $(PG) $(LIBS) $(FINAL_FLAGS) $(CXXFLAGS) -o $@ $^ $(LDFLAGS) -lm -lz -lsqlite3 -lpthread

unit: unit.o text.o
	$(CXX) $(PG) $(LIBS) $(FINAL_FLAGS) $(CXXFLAGS) -o $@ $^ $(LDFLAGS) -lm -lz -lsqlite3 -lpthread

-include $(wildcard *.d)

%.o: %.c
	$(CC) -MMD $(PG) $(INCLUDES) $(FINAL_FLAGS) $(CFLAGS) -c -o $@ $<

%.o: %.cpp
	$(CXX) -MMD $(PG) $(INCLUDES) $(FINAL_FLAGS) $(CXXFLAGS) -c -o $@ $<

clean:
	rm -f ./tippecanoe ./tippecanoe-* ./tile-join ./unit *.o *.d */*.o */*.d

indent:
	clang-format -i -style="{BasedOnStyle: Google, IndentWidth: 8, UseTab: Always, AllowShortIfStatementsOnASingleLine: false, ColumnLimit: 0, ContinuationIndentWidth: 8, SpaceAfterCStyleCast: true, IndentCaseLabels: false, AllowShortBlocksOnASingleLine: false, AllowShortFunctionsOnASingleLine: false, SortIncludes: false}" $(C) $(H)

TESTS = $(wildcard tests/*/out/*.json)
SPACE = $(NULL) $(NULL)

test: tippecanoe tippecanoe-decode $(addsuffix .check,$(TESTS)) parallel-test pbf-test join-test enumerate-test unit
	./unit

# Work around Makefile and filename punctuation limits: _ for space, @ for :, % for /
%.json.check:
	./tippecanoe -aD -f -o $@.mbtiles $(subst @,:,$(subst %,/,$(subst _, ,$(patsubst %.json.check,%,$(word 4,$(subst /, ,$@)))))) $(wildcard $(subst $(SPACE),/,$(wordlist 1,2,$(subst /, ,$@)))/*.json) < /dev/null
	./tippecanoe-decode $@.mbtiles > $@.out
	cmp $(patsubst %.check,%,$@) $@.out
	rm $@.out $@.mbtiles

parallel-test:
	mkdir -p tests/parallel
	perl -e 'for ($$i = 0; $$i < 20; $$i++) { $$lon = rand(360) - 180; $$lat = rand(180) - 90; $$k = rand(1); $$v = rand(1); print "{ \"type\": \"Feature\", \"properties\": { \"yes\": \"no\", \"who\": 1, \"$$k\": \"$$v\" }, \"geometry\": { \"type\": \"Point\", \"coordinates\": [ $$lon, $$lat ] } }\n"; }' > tests/parallel/in1.json
	perl -e 'for ($$i = 0; $$i < 300000; $$i++) { $$lon = rand(360) - 180; $$lat = rand(180) - 90; print "{ \"type\": \"Feature\", \"properties\": { }, \"geometry\": { \"type\": \"Point\", \"coordinates\": [ $$lon, $$lat ] } }\n"; }' > tests/parallel/in2.json
	perl -e 'for ($$i = 0; $$i < 20; $$i++) { $$lon = rand(360) - 180; $$lat = rand(180) - 90; print "{ \"type\": \"Feature\", \"properties\": { }, \"geometry\": { \"type\": \"Point\", \"coordinates\": [ $$lon, $$lat ] } }\n"; }' > tests/parallel/in3.json
	perl -e 'for ($$i = 0; $$i < 20; $$i++) { $$lon = rand(360) - 180; $$lat = rand(180) - 90; $$v = rand(1); print "{ \"type\": \"Feature\", \"properties\": { }, \"tippecanoe\": { \"layer\": \"$$v\" }, \"geometry\": { \"type\": \"Point\", \"coordinates\": [ $$lon, $$lat ] } }\n"; }' > tests/parallel/in4.json
	echo -n "" > tests/parallel/empty1.json
	echo "" > tests/parallel/empty2.json
	./tippecanoe -z5 -f -pi -l test -n test -o tests/parallel/linear-file.mbtiles tests/parallel/in[1234].json tests/parallel/empty[12].json
	./tippecanoe -z5 -f -pi -l test -n test -P -o tests/parallel/parallel-file.mbtiles tests/parallel/in[1234].json tests/parallel/empty[12].json
	cat tests/parallel/in[1234].json | ./tippecanoe -z5 -f -pi -l test -n test -o tests/parallel/linear-pipe.mbtiles
	cat tests/parallel/in[1234].json | ./tippecanoe -z5 -f -pi -l test -n test -P -o tests/parallel/parallel-pipe.mbtiles
	./tippecanoe -z5 -f -pi -l test -n test -P -o tests/parallel/parallel-pipes.mbtiles <(cat tests/parallel/in1.json) <(cat tests/parallel/empty1.json) <(cat tests/parallel/empty2.json) <(cat tests/parallel/in2.json) /dev/null <(cat tests/parallel/in3.json) <(cat tests/parallel/in4.json)
	./tippecanoe-decode tests/parallel/linear-file.mbtiles > tests/parallel/linear-file.json
	./tippecanoe-decode tests/parallel/parallel-file.mbtiles > tests/parallel/parallel-file.json
	./tippecanoe-decode tests/parallel/linear-pipe.mbtiles > tests/parallel/linear-pipe.json
	./tippecanoe-decode tests/parallel/parallel-pipe.mbtiles > tests/parallel/parallel-pipe.json
	./tippecanoe-decode tests/parallel/parallel-pipes.mbtiles > tests/parallel/parallel-pipes.json
	cmp tests/parallel/linear-file.json tests/parallel/parallel-file.json
	cmp tests/parallel/linear-file.json tests/parallel/linear-pipe.json
	cmp tests/parallel/linear-file.json tests/parallel/parallel-pipe.json
	cmp tests/parallel/linear-file.json tests/parallel/parallel-pipes.json
	rm tests/parallel/*.mbtiles tests/parallel/*.json

pbf-test:
	./tippecanoe-decode tests/pbf/11-328-791.vector.pbf 11 328 791 > tests/pbf/11-328-791.vector.pbf.out
	cmp tests/pbf/11-328-791.json tests/pbf/11-328-791.vector.pbf.out
	rm tests/pbf/11-328-791.vector.pbf.out
	./tippecanoe-decode -t EPSG:3857 tests/pbf/11-328-791.vector.pbf 11 328 791 > tests/pbf/11-328-791.3857.vector.pbf.out
	cmp tests/pbf/11-328-791.3857.json tests/pbf/11-328-791.3857.vector.pbf.out
	rm tests/pbf/11-328-791.3857.vector.pbf.out

enumerate-test:
	./tippecanoe -z5 -f -o tests/ne_110m_admin_0_countries/out/enum.mbtiles tests/ne_110m_admin_0_countries/in.json
	./tippecanoe-enumerate tests/ne_110m_admin_0_countries/out/enum.mbtiles > tests/ne_110m_admin_0_countries/out/enum.check
	cmp tests/ne_110m_admin_0_countries/out/enum tests/ne_110m_admin_0_countries/out/enum.check
	rm tests/ne_110m_admin_0_countries/out/enum.mbtiles tests/ne_110m_admin_0_countries/out/enum.check

join-test:
	./tippecanoe -f -z12 -o tests/join-population/tabblock_06001420.mbtiles tests/join-population/tabblock_06001420.json
	./tippecanoe -f -z12 -o tests/join-population/tabblock_06001420.mbtiles tests/join-population/tabblock_06001420.json
	./tippecanoe -f -Z5 -z10 -o tests/join-population/macarthur.mbtiles -l macarthur tests/join-population/macarthur.json
	./tippecanoe -f -d10 -D10 -Z9 -z11 -o tests/join-population/macarthur2.mbtiles -l macarthur tests/join-population/macarthur2.json
	./tile-join -f -o tests/join-population/joined.mbtiles -x GEOID10 -c tests/join-population/population.csv tests/join-population/tabblock_06001420.mbtiles
	./tile-join -f -i -o tests/join-population/joined-i.mbtiles -x GEOID10 -c tests/join-population/population.csv tests/join-population/tabblock_06001420.mbtiles
	./tile-join -f -o tests/join-population/merged.mbtiles tests/join-population/tabblock_06001420.mbtiles tests/join-population/macarthur.mbtiles tests/join-population/macarthur2.mbtiles
	./tile-join -f -c tests/join-population/windows.csv -o tests/join-population/windows.mbtiles tests/join-population/macarthur.mbtiles
	./tippecanoe-decode tests/join-population/joined.mbtiles > tests/join-population/joined.mbtiles.json.check
	./tippecanoe-decode tests/join-population/joined-i.mbtiles > tests/join-population/joined-i.mbtiles.json.check
	./tippecanoe-decode tests/join-population/merged.mbtiles > tests/join-population/merged.mbtiles.json.check
	./tippecanoe-decode tests/join-population/windows.mbtiles > tests/join-population/windows.mbtiles.json.check
	cmp tests/join-population/joined.mbtiles.json.check tests/join-population/joined.mbtiles.json
	cmp tests/join-population/joined-i.mbtiles.json.check tests/join-population/joined-i.mbtiles.json
	cmp tests/join-population/merged.mbtiles.json.check tests/join-population/merged.mbtiles.json
	cmp tests/join-population/windows.mbtiles.json.check tests/join-population/windows.mbtiles.json
	rm tests/join-population/tabblock_06001420.mbtiles tests/join-population/joined.mbtiles tests/join-population/joined-i.mbtiles tests/join-population/joined.mbtiles.json.check tests/join-population/joined-i.mbtiles.json.check tests/join-population/macarthur.mbtiles tests/join-population/merged.mbtiles tests/join-population/merged.mbtiles.json.check tests/join-population/macarthur2.mbtiles tests/join-population/windows.mbtiles tests/join-population/windows.mbtiles.json.check

# Use this target to regenerate the standards that the tests are compared against
# after making a change that legitimately changes their output

prep-test: $(TESTS)

tests/%.json: Makefile tippecanoe tippecanoe-decode
	./tippecanoe -f -o $@.check.mbtiles $(subst @,:,$(subst %,/,$(subst _, ,$(patsubst %.json,%,$(word 4,$(subst /, ,$@)))))) $(wildcard $(subst $(SPACE),/,$(wordlist 1,2,$(subst /, ,$@)))/*.json)
	./tippecanoe-decode $@.check.mbtiles > $@
	cmp $(patsubst %.check,%,$@) $@
	rm $@.check.mbtiles<|MERGE_RESOLUTION|>--- conflicted
+++ resolved
@@ -46,11 +46,7 @@
 INCLUDES = -I/usr/local/include -I.
 LIBS = -L/usr/local/lib
 
-<<<<<<< HEAD
-tippecanoe: geojson.o jsonpull/jsonpull.o tile.o pool.o mbtiles.o geometry.o projection.o memfile.o clipper/clipper.o mvt.o serial.o main.o text.o plugin.o write_json.o read_json.o
-=======
-tippecanoe: geojson.o jsonpull/jsonpull.o tile.o pool.o mbtiles.o geometry.o projection.o memfile.o mvt.o serial.o main.o text.o
->>>>>>> 8ab5bb48
+tippecanoe: geojson.o jsonpull/jsonpull.o tile.o pool.o mbtiles.o geometry.o projection.o memfile.o mvt.o serial.o main.o text.o plugin.o read_json.o write_json.o
 	$(CXX) $(PG) $(LIBS) $(FINAL_FLAGS) $(CXXFLAGS) -o $@ $^ $(LDFLAGS) -lm -lz -lsqlite3 -lpthread
 
 tippecanoe-enumerate: enumerate.o
