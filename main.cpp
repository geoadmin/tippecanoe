#ifdef MTRACE
#include <mcheck.h>
#endif

#ifdef __APPLE__
#define _DARWIN_UNLIMITED_STREAMS
#endif

#include <stdio.h>
#include <stdlib.h>
#include <math.h>
#include <string.h>
#include <unistd.h>
#include <sys/stat.h>
#include <sys/types.h>
#include <sys/mman.h>
#include <string.h>
#include <fcntl.h>
#include <ctype.h>
#include <errno.h>
#include <limits.h>
#include <sqlite3.h>
#include <stdarg.h>
#include <sys/resource.h>
#include <pthread.h>
#include <getopt.h>
#include <signal.h>
#include <algorithm>
#include <vector>
#include <string>
#include <set>
#include <map>
#include <cmath>

#ifdef __APPLE__
#include <sys/types.h>
#include <sys/sysctl.h>
#include <sys/param.h>
#include <sys/mount.h>
#else
#include <sys/statfs.h>
#endif

#include "jsonpull/jsonpull.h"
#include "mbtiles.hpp"
#include "tile.hpp"
#include "pool.hpp"
#include "projection.hpp"
#include "version.hpp"
#include "memfile.hpp"
#include "main.hpp"
#include "geojson.hpp"
#include "geometry.hpp"
#include "serial.hpp"
#include "options.hpp"
#include "mvt.hpp"
#include "dirtiles.hpp"

static int low_detail = 12;
static int full_detail = -1;
static int min_detail = 7;

int quiet = 0;
int geometry_scale = 0;
double simplification = 1;
size_t max_tile_size = 500000;

int prevent[256];
int additional[256];

struct source {
	std::string layer;
	std::string file;
};

size_t CPUS;
size_t TEMP_FILES;
long long MAX_FILES;
static long long diskfree;

struct reader {
	int metafd;
	int poolfd;
	int treefd;
	int geomfd;
	int indexfd;

	FILE *metafile;
	struct memfile *poolfile;
	struct memfile *treefile;
	FILE *geomfile;
	FILE *indexfile;

	long long metapos;
	long long geompos;
	long long indexpos;

	long long file_bbox[4];

	struct stat geomst;
	struct stat metast;

	char *geom_map;
};

void checkdisk(struct reader *r, int nreader) {
	long long used = 0;
	int i;
	for (i = 0; i < nreader; i++) {
		// Meta, pool, and tree are used once.
		// Geometry and index will be duplicated during sorting and tiling.
		used += r[i].metapos + 2 * r[i].geompos + 2 * r[i].indexpos + r[i].poolfile->len + r[i].treefile->len;
	}

	static int warned = 0;
	if (used > diskfree * .9 && !warned) {
		fprintf(stderr, "You will probably run out of disk space.\n%lld bytes used or committed, of %lld originally available\n", used, diskfree);
		warned = 1;
	}
};

void init_cpus() {
	const char *TIPPECANOE_MAX_THREADS = getenv("TIPPECANOE_MAX_THREADS");

	if (TIPPECANOE_MAX_THREADS != NULL) {
		CPUS = atoi(TIPPECANOE_MAX_THREADS);
	} else {
		CPUS = sysconf(_SC_NPROCESSORS_ONLN);
	}

	if (CPUS < 1) {
		CPUS = 1;
	}

	// Guard against short struct index.segment
	if (CPUS > 32767) {
		CPUS = 32767;
	}

	// Round down to a power of 2
	CPUS = 1 << (int) (log(CPUS) / log(2));

	struct rlimit rl;
	if (getrlimit(RLIMIT_NOFILE, &rl) != 0) {
		perror("getrlimit");
		exit(EXIT_FAILURE);
	} else {
		MAX_FILES = rl.rlim_cur;
	}

	// Don't really want too many temporary files, because the file system
	// will start to bog down eventually
	if (MAX_FILES > 2000) {
		MAX_FILES = 2000;
	}

	// MacOS can run out of system file descriptors
	// even if we stay under the rlimit, so try to
	// find out the real limit.
	long long fds[MAX_FILES];
	long long i;
	for (i = 0; i < MAX_FILES; i++) {
		fds[i] = open("/dev/null", O_RDONLY | O_CLOEXEC);
		if (fds[i] < 0) {
			break;
		}
	}
	long long j;
	for (j = 0; j < i; j++) {
		if (close(fds[j]) < 0) {
			perror("close");
			exit(EXIT_FAILURE);
		}
	}

	// Scale down because we really don't want to run the system out of files
	MAX_FILES = i * 3 / 4;
	if (MAX_FILES < 32) {
		fprintf(stderr, "Can't open a useful number of files: %lld\n", MAX_FILES);
		exit(EXIT_FAILURE);
	}

	TEMP_FILES = (MAX_FILES - 10) / 2;
	if (TEMP_FILES > CPUS * 4) {
		TEMP_FILES = CPUS * 4;
	}
}

int indexcmp(const void *v1, const void *v2) {
	const struct index *i1 = (const struct index *) v1;
	const struct index *i2 = (const struct index *) v2;

	if (i1->index < i2->index) {
		return -1;
	} else if (i1->index > i2->index) {
		return 1;
	}

	if (i1->seq < i2->seq) {
		return -1;
	} else if (i1->seq > i2->seq) {
		return 1;
	}

	return 0;
}

struct mergelist {
	long long start;
	long long end;

	struct mergelist *next;
};

static void insert(struct mergelist *m, struct mergelist **head, unsigned char *map) {
	while (*head != NULL && indexcmp(map + m->start, map + (*head)->start) > 0) {
		head = &((*head)->next);
	}

	m->next = *head;
	*head = m;
}

struct drop_state {
	double gap;
	unsigned long long previndex;
	double interval;
	double scale;
	double seq;
	long long included;
	unsigned x;
	unsigned y;
};

int calc_feature_minzoom(struct index *ix, struct drop_state *ds, int maxzoom, int basezoom, double droprate, double gamma) {
	int feature_minzoom = 0;
	unsigned xx, yy;
	decode(ix->index, &xx, &yy);

	if (gamma >= 0 && (ix->t == VT_POINT ||
			   (additional[A_LINE_DROP] && ix->t == VT_LINE) ||
			   (additional[A_POLYGON_DROP] && ix->t == VT_POLYGON))) {
		for (ssize_t i = maxzoom; i >= 0; i--) {
			// XXX This resets the feature counter at the start of each tile,
			// which makes the feature count come out close to what it is if
			// feature dropping happens during tiling. It means that the low
			// zooms are heavier than they legitimately should be though.
			{
				unsigned xxx = 0, yyy = 0;
				if (i != 0) {
					xxx = xx >> (32 - i);
					yyy = yy >> (32 - i);
				}
				if (ds[i].x != xxx || ds[i].y != yyy) {
					ds[i].seq = 0;
					ds[i].gap = 0;
					ds[i].previndex = 0;
				}
				ds[i].x = xxx;
				ds[i].y = yyy;
			}

			ds[i].seq++;
		}
		for (ssize_t i = maxzoom; i >= 0; i--) {
			if (ds[i].seq >= 0) {
				ds[i].seq -= ds[i].interval;
				ds[i].included++;
			} else {
				feature_minzoom = i + 1;
				break;
			}
		}

		// XXX manage_gap
	}

	return feature_minzoom;
}

static void merge(struct mergelist *merges, size_t nmerges, unsigned char *map, FILE *indexfile, int bytes, long long nrec, char *geom_map, FILE *geom_out, long long *geompos, long long *progress, long long *progress_max, long long *progress_reported, int maxzoom, int basezoom, double droprate, double gamma, struct drop_state *ds) {
	struct mergelist *head = NULL;

	for (size_t i = 0; i < nmerges; i++) {
		if (merges[i].start < merges[i].end) {
			insert(&(merges[i]), &head, map);
		}
	}

	while (head != NULL) {
		struct index ix = *((struct index *) (map + head->start));
		long long pos = *geompos;
		fwrite_check(geom_map + ix.start, 1, ix.end - ix.start, geom_out, "merge geometry");
		*geompos += ix.end - ix.start;
		int feature_minzoom = calc_feature_minzoom(&ix, ds, maxzoom, basezoom, droprate, gamma);
		serialize_byte(geom_out, feature_minzoom, geompos, "merge geometry");

		// Count this as an 75%-accomplishment, since we already 25%-counted it
		*progress += (ix.end - ix.start) * 3 / 4;
		if (!quiet && 100 * *progress / *progress_max != *progress_reported) {
			fprintf(stderr, "Reordering geometry: %lld%% \r", 100 * *progress / *progress_max);
			*progress_reported = 100 * *progress / *progress_max;
		}

		ix.start = pos;
		ix.end = *geompos;
		fwrite_check(&ix, bytes, 1, indexfile, "merge temporary");
		head->start += bytes;

		struct mergelist *m = head;
		head = m->next;
		m->next = NULL;

		if (m->start < m->end) {
			insert(m, &head, map);
		}
	}
}

struct sort_arg {
	int task;
	int cpus;
	long long indexpos;
	struct mergelist *merges;
	int indexfd;
	size_t nmerges;
	long long unit;
	int bytes;
};

void *run_sort(void *v) {
	struct sort_arg *a = (struct sort_arg *) v;

	long long start;
	for (start = a->task * a->unit; start < a->indexpos; start += a->unit * a->cpus) {
		long long end = start + a->unit;
		if (end > a->indexpos) {
			end = a->indexpos;
		}

		a->merges[start / a->unit].start = start;
		a->merges[start / a->unit].end = end;
		a->merges[start / a->unit].next = NULL;

		// MAP_PRIVATE to avoid disk writes if it fits in memory
		void *map = mmap(NULL, end - start, PROT_READ | PROT_WRITE, MAP_PRIVATE, a->indexfd, start);
		if (map == MAP_FAILED) {
			perror("mmap in run_sort");
			exit(EXIT_FAILURE);
		}
		madvise(map, end - start, MADV_RANDOM);
		madvise(map, end - start, MADV_WILLNEED);

		qsort(map, (end - start) / a->bytes, a->bytes, indexcmp);

		// Sorting and then copying avoids disk access to
		// write out intermediate stages of the sort.

		void *map2 = mmap(NULL, end - start, PROT_READ | PROT_WRITE, MAP_SHARED, a->indexfd, start);
		if (map2 == MAP_FAILED) {
			perror("mmap (write)");
			exit(EXIT_FAILURE);
		}
		madvise(map2, end - start, MADV_SEQUENTIAL);

		memcpy(map2, map, end - start);

		// No madvise, since caller will want the sorted data
		munmap(map, end - start);
		munmap(map2, end - start);
	}

	return NULL;
}

void do_read_parallel(char *map, long long len, long long initial_offset, const char *reading, struct reader *reader, volatile long long *progress_seq, std::set<std::string> *exclude, std::set<std::string> *include, int exclude_all, char *fname, int basezoom, int source, int nlayers, std::vector<std::map<std::string, layermap_entry> > *layermaps, double droprate, int *initialized, unsigned *initial_x, unsigned *initial_y, int maxzoom, std::string layername, bool uses_gamma, std::map<std::string, int> const *attribute_types, int separator, double *dist_sum, size_t *dist_count, bool want_dist) {
	long long segs[CPUS + 1];
	segs[0] = 0;
	segs[CPUS] = len;

	for (size_t i = 1; i < CPUS; i++) {
		segs[i] = len * i / CPUS;

		while (segs[i] < len && map[segs[i]] != separator) {
			segs[i]++;
		}
	}

	double dist_sums[CPUS];
	size_t dist_counts[CPUS];

	volatile long long layer_seq[CPUS];
	for (size_t i = 0; i < CPUS; i++) {
		// To preserve feature ordering, unique id for each segment
		// begins with that segment's offset into the input
		layer_seq[i] = segs[i] + initial_offset;
		dist_sums[i] = dist_counts[i] = 0;
	}

	struct parse_json_args pja[CPUS];
	pthread_t pthreads[CPUS];
	std::vector<std::set<type_and_string> > file_subkeys;

	for (size_t i = 0; i < CPUS; i++) {
		file_subkeys.push_back(std::set<type_and_string>());
	}

	for (size_t i = 0; i < CPUS; i++) {
		pja[i].jp = json_begin_map(map + segs[i], segs[i + 1] - segs[i]);
		pja[i].reading = reading;
		pja[i].layer_seq = &layer_seq[i];
		pja[i].progress_seq = progress_seq;
		pja[i].metapos = &reader[i].metapos;
		pja[i].geompos = &reader[i].geompos;
		pja[i].indexpos = &reader[i].indexpos;
		pja[i].exclude = exclude;
		pja[i].include = include;
		pja[i].exclude_all = exclude_all;
		pja[i].metafile = reader[i].metafile;
		pja[i].geomfile = reader[i].geomfile;
		pja[i].indexfile = reader[i].indexfile;
		pja[i].poolfile = reader[i].poolfile;
		pja[i].treefile = reader[i].treefile;
		pja[i].fname = fname;
		pja[i].basezoom = basezoom;
		pja[i].layer = source;
		pja[i].droprate = droprate;
		pja[i].file_bbox = reader[i].file_bbox;
		pja[i].segment = i;
		pja[i].initialized = &initialized[i];
		pja[i].initial_x = &initial_x[i];
		pja[i].initial_y = &initial_y[i];
		pja[i].readers = reader;
		pja[i].maxzoom = maxzoom;
		pja[i].layermap = &(*layermaps)[i];
		pja[i].layername = &layername;
		pja[i].uses_gamma = uses_gamma;
		pja[i].attribute_types = attribute_types;
		pja[i].dist_sum = &(dist_sums[i]);
		pja[i].dist_count = &(dist_counts[i]);
		pja[i].want_dist = want_dist;

		if (pthread_create(&pthreads[i], NULL, run_parse_json, &pja[i]) != 0) {
			perror("pthread_create");
			exit(EXIT_FAILURE);
		}
	}

	for (size_t i = 0; i < CPUS; i++) {
		void *retval;

		if (pthread_join(pthreads[i], &retval) != 0) {
			perror("pthread_join 370");
		}

		*dist_sum += dist_sums[i];
		*dist_count += dist_counts[i];

		json_end_map(pja[i].jp);
	}
}

struct read_parallel_arg {
	int fd;
	FILE *fp;
	long long offset;
	long long len;
	volatile int *is_parsing;
	int separator;

	const char *reading;
	struct reader *reader;
	volatile long long *progress_seq;
	std::set<std::string> *exclude;
	std::set<std::string> *include;
	int exclude_all;
	char *fname;
	int maxzoom;
	int basezoom;
	int source;
	int nlayers;
	std::vector<std::map<std::string, layermap_entry> > *layermaps;
	double droprate;
	int *initialized;
	unsigned *initial_x;
	unsigned *initial_y;
	std::string layername;
	bool uses_gamma;
	std::map<std::string, int> const *attribute_types;
	double *dist_sum;
	size_t *dist_count;
	bool want_dist;
};

void *run_read_parallel(void *v) {
	struct read_parallel_arg *rpa = (struct read_parallel_arg *) v;

	struct stat st;
	if (fstat(rpa->fd, &st) != 0) {
		perror("stat read temp");
	}
	if (rpa->len != st.st_size) {
		fprintf(stderr, "wrong number of bytes in temporary: %lld vs %lld\n", rpa->len, (long long) st.st_size);
	}
	rpa->len = st.st_size;

	char *map = (char *) mmap(NULL, rpa->len, PROT_READ, MAP_PRIVATE, rpa->fd, 0);
	if (map == NULL || map == MAP_FAILED) {
		perror("map intermediate input");
		exit(EXIT_FAILURE);
	}
	madvise(map, rpa->len, MADV_RANDOM);  // sequential, but from several pointers at once

	do_read_parallel(map, rpa->len, rpa->offset, rpa->reading, rpa->reader, rpa->progress_seq, rpa->exclude, rpa->include, rpa->exclude_all, rpa->fname, rpa->basezoom, rpa->source, rpa->nlayers, rpa->layermaps, rpa->droprate, rpa->initialized, rpa->initial_x, rpa->initial_y, rpa->maxzoom, rpa->layername, rpa->uses_gamma, rpa->attribute_types, rpa->separator, rpa->dist_sum, rpa->dist_count, rpa->want_dist);

	madvise(map, rpa->len, MADV_DONTNEED);
	if (munmap(map, rpa->len) != 0) {
		perror("munmap source file");
	}
	if (fclose(rpa->fp) != 0) {
		perror("close source file");
		exit(EXIT_FAILURE);
	}

	*(rpa->is_parsing) = 0;
	delete rpa;

	return NULL;
}

void start_parsing(int fd, FILE *fp, long long offset, long long len, volatile int *is_parsing, pthread_t *parallel_parser, bool &parser_created, const char *reading, struct reader *reader, volatile long long *progress_seq, std::set<std::string> *exclude, std::set<std::string> *include, int exclude_all, char *fname, int basezoom, int source, int nlayers, std::vector<std::map<std::string, layermap_entry> > &layermaps, double droprate, int *initialized, unsigned *initial_x, unsigned *initial_y, int maxzoom, std::string layername, bool uses_gamma, std::map<std::string, int> const *attribute_types, int separator, double *dist_sum, size_t *dist_count, bool want_dist) {
	// This has to kick off an intermediate thread to start the parser threads,
	// so the main thread can get back to reading the next input stage while
	// the intermediate thread waits for the completion of the parser threads.

	*is_parsing = 1;

	struct read_parallel_arg *rpa = new struct read_parallel_arg;
	if (rpa == NULL) {
		perror("Out of memory");
		exit(EXIT_FAILURE);
	}

	rpa->fd = fd;
	rpa->fp = fp;
	rpa->offset = offset;
	rpa->len = len;
	rpa->is_parsing = is_parsing;
	rpa->separator = separator;

	rpa->reading = reading;
	rpa->reader = reader;
	rpa->progress_seq = progress_seq;
	rpa->exclude = exclude;
	rpa->include = include;
	rpa->exclude_all = exclude_all;
	rpa->fname = fname;
	rpa->basezoom = basezoom;
	rpa->source = source;
	rpa->nlayers = nlayers;
	rpa->layermaps = &layermaps;
	rpa->droprate = droprate;
	rpa->initialized = initialized;
	rpa->initial_x = initial_x;
	rpa->initial_y = initial_y;
	rpa->maxzoom = maxzoom;
	rpa->layername = layername;
	rpa->uses_gamma = uses_gamma;
	rpa->attribute_types = attribute_types;
	rpa->dist_sum = dist_sum;
	rpa->dist_count = dist_count;
	rpa->want_dist = want_dist;

	if (pthread_create(parallel_parser, NULL, run_read_parallel, rpa) != 0) {
		perror("pthread_create");
		exit(EXIT_FAILURE);
	}
	parser_created = true;
}

void radix1(int *geomfds_in, int *indexfds_in, int inputs, int prefix, int splits, long long mem, const char *tmpdir, long long *availfiles, FILE *geomfile, FILE *indexfile, long long *geompos_out, long long *progress, long long *progress_max, long long *progress_reported, int maxzoom, int basezoom, double droprate, double gamma, struct drop_state *ds) {
	// Arranged as bits to facilitate subdividing again if a subdivided file is still huge
	int splitbits = log(splits) / log(2);
	splits = 1 << splitbits;

	FILE *geomfiles[splits];
	FILE *indexfiles[splits];
	int geomfds[splits];
	int indexfds[splits];
	long long sub_geompos[splits];

	int i;
	for (i = 0; i < splits; i++) {
		sub_geompos[i] = 0;

		char geomname[strlen(tmpdir) + strlen("/geom.XXXXXXXX") + 1];
		sprintf(geomname, "%s%s", tmpdir, "/geom.XXXXXXXX");
		char indexname[strlen(tmpdir) + strlen("/index.XXXXXXXX") + 1];
		sprintf(indexname, "%s%s", tmpdir, "/index.XXXXXXXX");

		geomfds[i] = mkstemp_cloexec(geomname);
		if (geomfds[i] < 0) {
			perror(geomname);
			exit(EXIT_FAILURE);
		}
		indexfds[i] = mkstemp_cloexec(indexname);
		if (indexfds[i] < 0) {
			perror(indexname);
			exit(EXIT_FAILURE);
		}

		geomfiles[i] = fopen_oflag(geomname, "wb", O_WRONLY | O_CLOEXEC);
		if (geomfiles[i] == NULL) {
			perror(geomname);
			exit(EXIT_FAILURE);
		}
		indexfiles[i] = fopen_oflag(indexname, "wb", O_WRONLY | O_CLOEXEC);
		if (indexfiles[i] == NULL) {
			perror(indexname);
			exit(EXIT_FAILURE);
		}

		*availfiles -= 4;

		unlink(geomname);
		unlink(indexname);
	}

	for (i = 0; i < inputs; i++) {
		struct stat geomst, indexst;
		if (fstat(geomfds_in[i], &geomst) < 0) {
			perror("stat geom");
			exit(EXIT_FAILURE);
		}
		if (fstat(indexfds_in[i], &indexst) < 0) {
			perror("stat index");
			exit(EXIT_FAILURE);
		}

		if (indexst.st_size != 0) {
			struct index *indexmap = (struct index *) mmap(NULL, indexst.st_size, PROT_READ, MAP_PRIVATE, indexfds_in[i], 0);
			if (indexmap == MAP_FAILED) {
				fprintf(stderr, "fd %lld, len %lld\n", (long long) indexfds_in[i], (long long) indexst.st_size);
				perror("map index");
				exit(EXIT_FAILURE);
			}
			madvise(indexmap, indexst.st_size, MADV_SEQUENTIAL);
			madvise(indexmap, indexst.st_size, MADV_WILLNEED);
			char *geommap = (char *) mmap(NULL, geomst.st_size, PROT_READ, MAP_PRIVATE, geomfds_in[i], 0);
			if (geommap == MAP_FAILED) {
				perror("map geom");
				exit(EXIT_FAILURE);
			}
			madvise(geommap, geomst.st_size, MADV_SEQUENTIAL);
			madvise(geommap, geomst.st_size, MADV_WILLNEED);

			for (size_t a = 0; a < indexst.st_size / sizeof(struct index); a++) {
				struct index ix = indexmap[a];
				unsigned long long which = (ix.index << prefix) >> (64 - splitbits);
				long long pos = sub_geompos[which];

				fwrite_check(geommap + ix.start, ix.end - ix.start, 1, geomfiles[which], "geom");
				sub_geompos[which] += ix.end - ix.start;

				// Count this as a 25%-accomplishment, since we will copy again
				*progress += (ix.end - ix.start) / 4;
				if (!quiet && 100 * *progress / *progress_max != *progress_reported) {
					fprintf(stderr, "Reordering geometry: %lld%% \r", 100 * *progress / *progress_max);
					*progress_reported = 100 * *progress / *progress_max;
				}

				ix.start = pos;
				ix.end = sub_geompos[which];

				fwrite_check(&ix, sizeof(struct index), 1, indexfiles[which], "index");
			}

			madvise(indexmap, indexst.st_size, MADV_DONTNEED);
			if (munmap(indexmap, indexst.st_size) < 0) {
				perror("unmap index");
				exit(EXIT_FAILURE);
			}
			madvise(geommap, geomst.st_size, MADV_DONTNEED);
			if (munmap(geommap, geomst.st_size) < 0) {
				perror("unmap geom");
				exit(EXIT_FAILURE);
			}
		}

		if (close(geomfds_in[i]) < 0) {
			perror("close geom");
			exit(EXIT_FAILURE);
		}
		if (close(indexfds_in[i]) < 0) {
			perror("close index");
			exit(EXIT_FAILURE);
		}

		*availfiles += 2;
	}

	for (i = 0; i < splits; i++) {
		if (fclose(geomfiles[i]) != 0) {
			perror("fclose geom");
			exit(EXIT_FAILURE);
		}
		if (fclose(indexfiles[i]) != 0) {
			perror("fclose index");
			exit(EXIT_FAILURE);
		}

		*availfiles += 2;
	}

	for (i = 0; i < splits; i++) {
		int already_closed = 0;

		struct stat geomst, indexst;
		if (fstat(geomfds[i], &geomst) < 0) {
			perror("stat geom");
			exit(EXIT_FAILURE);
		}
		if (fstat(indexfds[i], &indexst) < 0) {
			perror("stat index");
			exit(EXIT_FAILURE);
		}

		if (indexst.st_size > 0) {
			if (indexst.st_size + geomst.st_size < mem) {
				long long indexpos = indexst.st_size;
				int bytes = sizeof(struct index);

				int page = sysconf(_SC_PAGESIZE);
				// Don't try to sort more than 2GB at once,
				// which used to crash Macs and may still
				long long max_unit = 2LL * 1024 * 1024 * 1024;
				long long unit = ((indexpos / CPUS + bytes - 1) / bytes) * bytes;
				if (unit > max_unit) {
					unit = max_unit;
				}
				unit = ((unit + page - 1) / page) * page;
				if (unit < page) {
					unit = page;
				}

				size_t nmerges = (indexpos + unit - 1) / unit;
				struct mergelist merges[nmerges];

				for (size_t a = 0; a < nmerges; a++) {
					merges[a].start = merges[a].end = 0;
				}

				pthread_t pthreads[CPUS];
				struct sort_arg args[CPUS];

				for (size_t a = 0; a < CPUS; a++) {
					args[a].task = a;
					args[a].cpus = CPUS;
					args[a].indexpos = indexpos;
					args[a].merges = merges;
					args[a].indexfd = indexfds[i];
					args[a].nmerges = nmerges;
					args[a].unit = unit;
					args[a].bytes = bytes;

					if (pthread_create(&pthreads[a], NULL, run_sort, &args[a]) != 0) {
						perror("pthread_create");
						exit(EXIT_FAILURE);
					}
				}

				for (size_t a = 0; a < CPUS; a++) {
					void *retval;

					if (pthread_join(pthreads[a], &retval) != 0) {
						perror("pthread_join 679");
					}
				}

				struct indexmap *indexmap = (struct indexmap *) mmap(NULL, indexst.st_size, PROT_READ, MAP_PRIVATE, indexfds[i], 0);
				if (indexmap == MAP_FAILED) {
					fprintf(stderr, "fd %lld, len %lld\n", (long long) indexfds[i], (long long) indexst.st_size);
					perror("map index");
					exit(EXIT_FAILURE);
				}
				madvise(indexmap, indexst.st_size, MADV_RANDOM);  // sequential, but from several pointers at once
				madvise(indexmap, indexst.st_size, MADV_WILLNEED);
				char *geommap = (char *) mmap(NULL, geomst.st_size, PROT_READ, MAP_PRIVATE, geomfds[i], 0);
				if (geommap == MAP_FAILED) {
					perror("map geom");
					exit(EXIT_FAILURE);
				}
				madvise(geommap, geomst.st_size, MADV_RANDOM);
				madvise(geommap, geomst.st_size, MADV_WILLNEED);

				merge(merges, nmerges, (unsigned char *) indexmap, indexfile, bytes, indexpos / bytes, geommap, geomfile, geompos_out, progress, progress_max, progress_reported, maxzoom, basezoom, droprate, gamma, ds);

				madvise(indexmap, indexst.st_size, MADV_DONTNEED);
				if (munmap(indexmap, indexst.st_size) < 0) {
					perror("unmap index");
					exit(EXIT_FAILURE);
				}
				madvise(geommap, geomst.st_size, MADV_DONTNEED);
				if (munmap(geommap, geomst.st_size) < 0) {
					perror("unmap geom");
					exit(EXIT_FAILURE);
				}
			} else if (indexst.st_size == sizeof(struct index) || prefix + splitbits >= 64) {
				struct index *indexmap = (struct index *) mmap(NULL, indexst.st_size, PROT_READ, MAP_PRIVATE, indexfds[i], 0);
				if (indexmap == MAP_FAILED) {
					fprintf(stderr, "fd %lld, len %lld\n", (long long) indexfds[i], (long long) indexst.st_size);
					perror("map index");
					exit(EXIT_FAILURE);
				}
				madvise(indexmap, indexst.st_size, MADV_SEQUENTIAL);
				madvise(indexmap, indexst.st_size, MADV_WILLNEED);
				char *geommap = (char *) mmap(NULL, geomst.st_size, PROT_READ, MAP_PRIVATE, geomfds[i], 0);
				if (geommap == MAP_FAILED) {
					perror("map geom");
					exit(EXIT_FAILURE);
				}
				madvise(geommap, geomst.st_size, MADV_RANDOM);
				madvise(geommap, geomst.st_size, MADV_WILLNEED);

				for (size_t a = 0; a < indexst.st_size / sizeof(struct index); a++) {
					struct index ix = indexmap[a];
					long long pos = *geompos_out;

					fwrite_check(geommap + ix.start, ix.end - ix.start, 1, geomfile, "geom");
					*geompos_out += ix.end - ix.start;
					int feature_minzoom = calc_feature_minzoom(&ix, ds, maxzoom, basezoom, droprate, gamma);
					serialize_byte(geomfile, feature_minzoom, geompos_out, "merge geometry");

					// Count this as an 75%-accomplishment, since we already 25%-counted it
					*progress += (ix.end - ix.start) * 3 / 4;
					if (!quiet && 100 * *progress / *progress_max != *progress_reported) {
						fprintf(stderr, "Reordering geometry: %lld%% \r", 100 * *progress / *progress_max);
						*progress_reported = 100 * *progress / *progress_max;
					}

					ix.start = pos;
					ix.end = *geompos_out;
					fwrite_check(&ix, sizeof(struct index), 1, indexfile, "index");
				}

				madvise(indexmap, indexst.st_size, MADV_DONTNEED);
				if (munmap(indexmap, indexst.st_size) < 0) {
					perror("unmap index");
					exit(EXIT_FAILURE);
				}
				madvise(geommap, geomst.st_size, MADV_DONTNEED);
				if (munmap(geommap, geomst.st_size) < 0) {
					perror("unmap geom");
					exit(EXIT_FAILURE);
				}
			} else {
				// We already reported the progress from splitting this radix out
				// but we need to split it again, which will be credited with more
				// progress. So increase the total amount of progress to report by
				// the additional progress that will happpen, which may move the
				// counter backward but will be an honest estimate of the work remaining.
				*progress_max += geomst.st_size / 4;

				radix1(&geomfds[i], &indexfds[i], 1, prefix + splitbits, *availfiles / 4, mem, tmpdir, availfiles, geomfile, indexfile, geompos_out, progress, progress_max, progress_reported, maxzoom, basezoom, droprate, gamma, ds);
				already_closed = 1;
			}
		}

		if (!already_closed) {
			if (close(geomfds[i]) < 0) {
				perror("close geom");
				exit(EXIT_FAILURE);
			}
			if (close(indexfds[i]) < 0) {
				perror("close index");
				exit(EXIT_FAILURE);
			}

			*availfiles += 2;
		}
	}
}

void prep_drop_states(struct drop_state *ds, int maxzoom, int basezoom, double droprate) {
	// Needs to be signed for interval calculation
	for (ssize_t i = 0; i <= maxzoom; i++) {
		ds[i].gap = 0;
		ds[i].previndex = 0;
		ds[i].interval = 0;

		if (i < basezoom) {
			ds[i].interval = std::exp(std::log(droprate) * (basezoom - i));
		}

		ds[i].scale = (double) (1LL << (64 - 2 * (i + 8)));
		ds[i].seq = 0;
		ds[i].included = 0;
		ds[i].x = 0;
		ds[i].y = 0;
	}
}

void radix(struct reader *reader, int nreaders, FILE *geomfile, int geomfd, FILE *indexfile, int indexfd, const char *tmpdir, long long *geompos, int maxzoom, int basezoom, double droprate, double gamma) {
	// Run through the index and geometry for each reader,
	// splitting the contents out by index into as many
	// sub-files as we can write to simultaneously.

	// Then sort each of those by index, recursively if it is
	// too big to fit in memory.

	// Then concatenate each of the sub-outputs into a final output.

	long long mem;

#ifdef __APPLE__
	int64_t hw_memsize;
	size_t len = sizeof(int64_t);
	if (sysctlbyname("hw.memsize", &hw_memsize, &len, NULL, 0) < 0) {
		perror("sysctl hw.memsize");
		exit(EXIT_FAILURE);
	}
	mem = hw_memsize;
#else
	long long pagesize = sysconf(_SC_PAGESIZE);
	long long pages = sysconf(_SC_PHYS_PAGES);
	if (pages < 0 || pagesize < 0) {
		perror("sysconf _SC_PAGESIZE or _SC_PHYS_PAGES");
		exit(EXIT_FAILURE);
	}

	mem = (long long) pages * pagesize;
#endif

	// Just for code coverage testing. Deeply recursive sorting is very slow
	// compared to sorting in memory.
	if (additional[A_PREFER_RADIX_SORT]) {
		mem = 8192;
	}

	long long availfiles = MAX_FILES - 2 * nreaders  // each reader has a geom and an index
			       - 4			 // pool, meta, mbtiles, mbtiles journal
			       - 4			 // top-level geom and index output, both FILE and fd
			       - 3;			 // stdin, stdout, stderr

	// 4 because for each we have output and input FILE and fd for geom and index
	int splits = availfiles / 4;

	// Be somewhat conservative about memory availability because the whole point of this
	// is to keep from thrashing by working on chunks that will fit in memory.
	mem /= 2;

	long long geom_total = 0;
	int geomfds[nreaders];
	int indexfds[nreaders];
	for (int i = 0; i < nreaders; i++) {
		geomfds[i] = reader[i].geomfd;
		indexfds[i] = reader[i].indexfd;

		struct stat geomst;
		if (fstat(reader[i].geomfd, &geomst) < 0) {
			perror("stat geom");
			exit(EXIT_FAILURE);
		}
		geom_total += geomst.st_size;
	}

	struct drop_state ds[maxzoom + 1];
	prep_drop_states(ds, maxzoom, basezoom, droprate);

	long long progress = 0, progress_max = geom_total, progress_reported = -1;
	long long availfiles_before = availfiles;
	radix1(geomfds, indexfds, nreaders, 0, splits, mem, tmpdir, &availfiles, geomfile, indexfile, geompos, &progress, &progress_max, &progress_reported, maxzoom, basezoom, droprate, gamma, ds);

	if (availfiles - 2 * nreaders != availfiles_before) {
		fprintf(stderr, "Internal error: miscounted available file descriptors: %lld vs %lld\n", availfiles - 2 * nreaders, availfiles);
		exit(EXIT_FAILURE);
	}
}

void choose_first_zoom(long long *file_bbox, struct reader *reader, unsigned *iz, unsigned *ix, unsigned *iy, int minzoom, int buffer) {
	for (size_t i = 0; i < CPUS; i++) {
		if (reader[i].file_bbox[0] < file_bbox[0]) {
			file_bbox[0] = reader[i].file_bbox[0];
		}
		if (reader[i].file_bbox[1] < file_bbox[1]) {
			file_bbox[1] = reader[i].file_bbox[1];
		}
		if (reader[i].file_bbox[2] > file_bbox[2]) {
			file_bbox[2] = reader[i].file_bbox[2];
		}
		if (reader[i].file_bbox[3] > file_bbox[3]) {
			file_bbox[3] = reader[i].file_bbox[3];
		}
	}

	// If the bounding box extends off the plane on either side,
	// a feature wrapped across the date line, so the width of the
	// bounding box is the whole world.
	if (file_bbox[0] < 0) {
		file_bbox[0] = 0;
		file_bbox[2] = (1LL << 32) - 1;
	}
	if (file_bbox[2] > (1LL << 32) - 1) {
		file_bbox[0] = 0;
		file_bbox[2] = (1LL << 32) - 1;
	}
	if (file_bbox[1] < 0) {
		file_bbox[1] = 0;
	}
	if (file_bbox[3] > (1LL << 32) - 1) {
		file_bbox[3] = (1LL << 32) - 1;
	}

	for (ssize_t z = minzoom; z >= 0; z--) {
		long long shift = 1LL << (32 - z);

		long long left = (file_bbox[0] - buffer * shift / 256) / shift;
		long long top = (file_bbox[1] - buffer * shift / 256) / shift;
		long long right = (file_bbox[2] + buffer * shift / 256) / shift;
		long long bottom = (file_bbox[3] + buffer * shift / 256) / shift;

		if (left == right && top == bottom) {
			*iz = z;
			*ix = left;
			*iy = top;
			break;
		}
	}
}

<<<<<<< HEAD
int read_input(std::vector<source> &sources, char *fname, int maxzoom, int minzoom, int basezoom, double basezoom_marker_width, sqlite3 *outdb, const char *outdir, std::set<std::string> *exclude, std::set<std::string> *include, int exclude_all, double droprate, int buffer, const char *tmpdir, double gamma, int read_parallel, int forcetable, const char *attribution, bool uses_gamma, long long *file_bbox, const char *prefilter, const char *postfilter, const char *description, bool guess_maxzoom, std::map<std::string, int> const *attribute_types) {
=======
int read_input(std::vector<source> &sources, char *fname, int &maxzoom, int minzoom, int basezoom, double basezoom_marker_width, sqlite3 *outdb, const char *outdir, std::set<std::string> *exclude, std::set<std::string> *include, int exclude_all, double droprate, int buffer, const char *tmpdir, double gamma, int read_parallel, int forcetable, const char *attribution, bool uses_gamma, long long *file_bbox, const char *description, bool guess_maxzoom, std::map<std::string, int> const *attribute_types, const char *pgm) {
>>>>>>> e982b2f6
	int ret = EXIT_SUCCESS;

	struct reader reader[CPUS];
	for (size_t i = 0; i < CPUS; i++) {
		struct reader *r = reader + i;

		char metaname[strlen(tmpdir) + strlen("/meta.XXXXXXXX") + 1];
		char poolname[strlen(tmpdir) + strlen("/pool.XXXXXXXX") + 1];
		char treename[strlen(tmpdir) + strlen("/tree.XXXXXXXX") + 1];
		char geomname[strlen(tmpdir) + strlen("/geom.XXXXXXXX") + 1];
		char indexname[strlen(tmpdir) + strlen("/index.XXXXXXXX") + 1];

		sprintf(metaname, "%s%s", tmpdir, "/meta.XXXXXXXX");
		sprintf(poolname, "%s%s", tmpdir, "/pool.XXXXXXXX");
		sprintf(treename, "%s%s", tmpdir, "/tree.XXXXXXXX");
		sprintf(geomname, "%s%s", tmpdir, "/geom.XXXXXXXX");
		sprintf(indexname, "%s%s", tmpdir, "/index.XXXXXXXX");

		r->metafd = mkstemp_cloexec(metaname);
		if (r->metafd < 0) {
			perror(metaname);
			exit(EXIT_FAILURE);
		}
		r->poolfd = mkstemp_cloexec(poolname);
		if (r->poolfd < 0) {
			perror(poolname);
			exit(EXIT_FAILURE);
		}
		r->treefd = mkstemp_cloexec(treename);
		if (r->treefd < 0) {
			perror(treename);
			exit(EXIT_FAILURE);
		}
		r->geomfd = mkstemp_cloexec(geomname);
		if (r->geomfd < 0) {
			perror(geomname);
			exit(EXIT_FAILURE);
		}
		r->indexfd = mkstemp_cloexec(indexname);
		if (r->indexfd < 0) {
			perror(indexname);
			exit(EXIT_FAILURE);
		}

		r->metafile = fopen_oflag(metaname, "wb", O_WRONLY | O_CLOEXEC);
		if (r->metafile == NULL) {
			perror(metaname);
			exit(EXIT_FAILURE);
		}
		r->poolfile = memfile_open(r->poolfd);
		if (r->poolfile == NULL) {
			perror(poolname);
			exit(EXIT_FAILURE);
		}
		r->treefile = memfile_open(r->treefd);
		if (r->treefile == NULL) {
			perror(treename);
			exit(EXIT_FAILURE);
		}
		r->geomfile = fopen_oflag(geomname, "wb", O_WRONLY | O_CLOEXEC);
		if (r->geomfile == NULL) {
			perror(geomname);
			exit(EXIT_FAILURE);
		}
		r->indexfile = fopen_oflag(indexname, "wb", O_WRONLY | O_CLOEXEC);
		if (r->indexfile == NULL) {
			perror(indexname);
			exit(EXIT_FAILURE);
		}
		r->metapos = 0;
		r->geompos = 0;
		r->indexpos = 0;

		unlink(metaname);
		unlink(poolname);
		unlink(treename);
		unlink(geomname);
		unlink(indexname);

		// To distinguish a null value
		{
			struct stringpool p;
			memfile_write(r->treefile, &p, sizeof(struct stringpool));
		}
		// Keep metadata file from being completely empty if no attributes
		serialize_int(r->metafile, 0, &r->metapos, "meta");

		r->file_bbox[0] = r->file_bbox[1] = UINT_MAX;
		r->file_bbox[2] = r->file_bbox[3] = 0;
	}

	struct statfs fsstat;
	if (fstatfs(reader[0].geomfd, &fsstat) != 0) {
		perror("fstatfs");
		exit(EXIT_FAILURE);
	}
	diskfree = (long long) fsstat.f_bsize * fsstat.f_bavail;

	volatile long long progress_seq = 0;

	// 2 * CPUS: One per reader thread, one per tiling thread
	int initialized[2 * CPUS];
	unsigned initial_x[2 * CPUS], initial_y[2 * CPUS];
	for (size_t i = 0; i < 2 * CPUS; i++) {
		initialized[i] = initial_x[i] = initial_y[i] = 0;
	}

	size_t nlayers = sources.size();
	for (size_t l = 0; l < nlayers; l++) {
		if (sources[l].layer.size() == 0) {
			const char *src;
			if (sources[l].file.size() == 0) {
				src = fname;
			} else {
				src = sources[l].file.c_str();
			}

			// Find the last component of the pathname
			const char *ocp, *use = src;
			for (ocp = src; *ocp; ocp++) {
				if (*ocp == '/' && ocp[1] != '\0') {
					use = ocp + 1;
				}
			}
			std::string trunc = std::string(use);

			// Trim .json or .mbtiles from the name
			ssize_t cp;
			cp = trunc.find(".json");
			if (cp >= 0) {
				trunc = trunc.substr(0, cp);
			}
			cp = trunc.find(".mbtiles");
			if (cp >= 0) {
				trunc = trunc.substr(0, cp);
			}

			// Trim out characters that can't be part of selector
			std::string out;
			for (size_t p = 0; p < trunc.size(); p++) {
				if (isalpha(trunc[p]) || isdigit(trunc[p]) || trunc[p] == '_') {
					out.append(trunc, p, 1);
				}
			}
			sources[l].layer = out;

			if (!quiet) {
				fprintf(stderr, "For layer %d, using name \"%s\"\n", (int) l, out.c_str());
			}
		}
	}

	std::map<std::string, layermap_entry> layermap;
	for (size_t l = 0; l < nlayers; l++) {
		layermap_entry e = layermap_entry(l);
		layermap.insert(std::pair<std::string, layermap_entry>(sources[l].layer, e));
	}

	std::vector<std::map<std::string, layermap_entry> > layermaps;
	for (size_t l = 0; l < CPUS; l++) {
		layermaps.push_back(layermap);
	}

	long overall_offset = 0;
	double dist_sum = 0;
	size_t dist_count = 0;

	size_t nsources = sources.size();
	for (size_t source = 0; source < nsources; source++) {
		std::string reading;
		int fd;

		if (sources[source].file.size() == 0) {
			reading = "standard input";
			fd = 0;
		} else {
			reading = sources[source].file;
			fd = open(sources[source].file.c_str(), O_RDONLY, O_CLOEXEC);
			if (fd < 0) {
				perror(sources[source].file.c_str());
				continue;
			}
		}

		auto a = layermap.find(sources[source].layer);
		if (a == layermap.end()) {
			fprintf(stderr, "Internal error: couldn't find layer %s", sources[source].layer.c_str());
			exit(EXIT_FAILURE);
		}
		size_t layer = a->second.id;

		struct stat st;
		char *map = NULL;
		off_t off = 0;

		int read_parallel_this = read_parallel ? '\n' : 0;

		if (1) {
			if (fstat(fd, &st) == 0) {
				off = lseek(fd, 0, SEEK_CUR);
				if (off >= 0) {
					map = (char *) mmap(NULL, st.st_size - off, PROT_READ, MAP_PRIVATE, fd, off);
					// No error if MAP_FAILED because check is below
					if (map != MAP_FAILED) {
						madvise(map, st.st_size - off, MADV_RANDOM);  // sequential, but from several pointers at once
					}
				}
			}
		}

		if (map != NULL && map != MAP_FAILED && st.st_size - off > 0) {
			if (map[0] == 0x1E) {
				read_parallel_this = 0x1E;
			}

			if (!read_parallel_this) {
				// Not a GeoJSON text sequence, so unmap and read serially

				if (munmap(map, st.st_size - off) != 0) {
					perror("munmap source file");
					exit(EXIT_FAILURE);
				}

				map = NULL;
			}
		}

		if (map != NULL && map != MAP_FAILED && read_parallel_this) {
			do_read_parallel(map, st.st_size - off, overall_offset, reading.c_str(), reader, &progress_seq, exclude, include, exclude_all, fname, basezoom, layer, nlayers, &layermaps, droprate, initialized, initial_x, initial_y, maxzoom, sources[layer].layer, uses_gamma, attribute_types, read_parallel_this, &dist_sum, &dist_count, guess_maxzoom);
			overall_offset += st.st_size - off;
			checkdisk(reader, CPUS);

			if (munmap(map, st.st_size - off) != 0) {
				perror("munmap source file");
				exit(EXIT_FAILURE);
			}
		} else {
			FILE *fp = fdopen(fd, "r");
			if (fp == NULL) {
				perror(sources[layer].file.c_str());
				if (close(fd) != 0) {
					perror("close source file");
					exit(EXIT_FAILURE);
				}
				continue;
			}

			int c = getc(fp);
			if (c != EOF) {
				ungetc(c, fp);
			}
			if (c == 0x1E) {
				read_parallel_this = 0x1E;
			}

			if (read_parallel_this) {
				// Serial reading of chunks that are then parsed in parallel

				char readname[strlen(tmpdir) + strlen("/read.XXXXXXXX") + 1];
				sprintf(readname, "%s%s", tmpdir, "/read.XXXXXXXX");
				int readfd = mkstemp_cloexec(readname);
				if (readfd < 0) {
					perror(readname);
					exit(EXIT_FAILURE);
				}
				FILE *readfp = fdopen(readfd, "w");
				if (readfp == NULL) {
					perror(readname);
					exit(EXIT_FAILURE);
				}
				unlink(readname);

				volatile int is_parsing = 0;
				long long ahead = 0;
				long long initial_offset = overall_offset;
				pthread_t parallel_parser;
				bool parser_created = false;

#define READ_BUF 2000
#define PARSE_MIN 10000000
#define PARSE_MAX (1LL * 1024 * 1024 * 1024)

				char buf[READ_BUF];
				int n;

				while ((n = fread(buf, sizeof(char), READ_BUF, fp)) > 0) {
					fwrite_check(buf, sizeof(char), n, readfp, reading.c_str());
					ahead += n;

					if (buf[n - 1] == read_parallel_this && ahead > PARSE_MIN) {
						// Don't let the streaming reader get too far ahead of the parsers.
						// If the buffered input gets huge, even if the parsers are still running,
						// wait for the parser thread instead of continuing to stream input.

						if (is_parsing == 0 || ahead >= PARSE_MAX) {
							if (parser_created) {
								if (pthread_join(parallel_parser, NULL) != 0) {
									perror("pthread_join 1088");
									exit(EXIT_FAILURE);
								}
								parser_created = false;
							}

							fflush(readfp);
							start_parsing(readfd, readfp, initial_offset, ahead, &is_parsing, &parallel_parser, parser_created, reading.c_str(), reader, &progress_seq, exclude, include, exclude_all, fname, basezoom, layer, nlayers, layermaps, droprate, initialized, initial_x, initial_y, maxzoom, sources[layer].layer, gamma != 0, attribute_types, read_parallel_this, &dist_sum, &dist_count, guess_maxzoom);

							initial_offset += ahead;
							overall_offset += ahead;
							checkdisk(reader, CPUS);
							ahead = 0;

							sprintf(readname, "%s%s", tmpdir, "/read.XXXXXXXX");
							readfd = mkstemp_cloexec(readname);
							if (readfd < 0) {
								perror(readname);
								exit(EXIT_FAILURE);
							}
							readfp = fdopen(readfd, "w");
							if (readfp == NULL) {
								perror(readname);
								exit(EXIT_FAILURE);
							}
							unlink(readname);
						}
					}
				}
				if (n < 0) {
					perror(reading.c_str());
				}

				if (parser_created) {
					if (pthread_join(parallel_parser, NULL) != 0) {
						perror("pthread_join 1122");
						exit(EXIT_FAILURE);
					}
					parser_created = false;
				}

				fflush(readfp);

				if (ahead > 0) {
					start_parsing(readfd, readfp, initial_offset, ahead, &is_parsing, &parallel_parser, parser_created, reading.c_str(), reader, &progress_seq, exclude, include, exclude_all, fname, basezoom, layer, nlayers, layermaps, droprate, initialized, initial_x, initial_y, maxzoom, sources[layer].layer, gamma != 0, attribute_types, read_parallel_this, &dist_sum, &dist_count, guess_maxzoom);

					if (parser_created) {
						if (pthread_join(parallel_parser, NULL) != 0) {
							perror("pthread_join 1133");
						}
						parser_created = false;
					}

					overall_offset += ahead;
					checkdisk(reader, CPUS);
				}
			} else {
				// Plain serial reading

				long long layer_seq = overall_offset;
				json_pull *jp = json_begin_file(fp);
				parse_json(jp, reading.c_str(), &layer_seq, &progress_seq, &reader[0].metapos, &reader[0].geompos, &reader[0].indexpos, exclude, include, exclude_all, reader[0].metafile, reader[0].geomfile, reader[0].indexfile, reader[0].poolfile, reader[0].treefile, fname, basezoom, layer, droprate, reader[0].file_bbox, 0, &initialized[0], &initial_x[0], &initial_y[0], reader, maxzoom, &layermaps[0], sources[layer].layer, uses_gamma, attribute_types, &dist_sum, &dist_count, guess_maxzoom);
				json_end(jp);
				overall_offset = layer_seq;
				checkdisk(reader, CPUS);
			}

			if (fclose(fp) != 0) {
				perror("fclose input");
				exit(EXIT_FAILURE);
			}
		}
	}

	if (!quiet) {
		fprintf(stderr, "                              \r");
		//     (stderr, "Read 10000.00 million features\r", *progress_seq / 1000000.0);
	}

	for (size_t i = 0; i < CPUS; i++) {
		if (fclose(reader[i].metafile) != 0) {
			perror("fclose meta");
			exit(EXIT_FAILURE);
		}
		if (fclose(reader[i].geomfile) != 0) {
			perror("fclose geom");
			exit(EXIT_FAILURE);
		}
		if (fclose(reader[i].indexfile) != 0) {
			perror("fclose index");
			exit(EXIT_FAILURE);
		}
		memfile_close(reader[i].treefile);

		if (fstat(reader[i].geomfd, &reader[i].geomst) != 0) {
			perror("stat geom\n");
			exit(EXIT_FAILURE);
		}
		if (fstat(reader[i].metafd, &reader[i].metast) != 0) {
			perror("stat meta\n");
			exit(EXIT_FAILURE);
		}
	}

	// Create a combined string pool and a combined metadata file
	// but keep track of the offsets into it since we still need
	// segment+offset to find the data.

	// 2 * CPUS: One per input thread, one per tiling thread
	long long pool_off[2 * CPUS];
	long long meta_off[2 * CPUS];
	for (size_t i = 0; i < 2 * CPUS; i++) {
		pool_off[i] = meta_off[i] = 0;
	}

	char poolname[strlen(tmpdir) + strlen("/pool.XXXXXXXX") + 1];
	sprintf(poolname, "%s%s", tmpdir, "/pool.XXXXXXXX");

	int poolfd = mkstemp_cloexec(poolname);
	if (poolfd < 0) {
		perror(poolname);
		exit(EXIT_FAILURE);
	}

	FILE *poolfile = fopen_oflag(poolname, "wb", O_WRONLY | O_CLOEXEC);
	if (poolfile == NULL) {
		perror(poolname);
		exit(EXIT_FAILURE);
	}

	unlink(poolname);

	char metaname[strlen(tmpdir) + strlen("/meta.XXXXXXXX") + 1];
	sprintf(metaname, "%s%s", tmpdir, "/meta.XXXXXXXX");

	int metafd = mkstemp_cloexec(metaname);
	if (metafd < 0) {
		perror(metaname);
		exit(EXIT_FAILURE);
	}

	FILE *metafile = fopen_oflag(metaname, "wb", O_WRONLY | O_CLOEXEC);
	if (metafile == NULL) {
		perror(metaname);
		exit(EXIT_FAILURE);
	}

	unlink(metaname);

	long long metapos = 0;
	long long poolpos = 0;

	for (size_t i = 0; i < CPUS; i++) {
		if (reader[i].metapos > 0) {
			void *map = mmap(NULL, reader[i].metapos, PROT_READ, MAP_PRIVATE, reader[i].metafd, 0);
			if (map == MAP_FAILED) {
				perror("mmap unmerged meta");
				exit(EXIT_FAILURE);
			}
			madvise(map, reader[i].metapos, MADV_SEQUENTIAL);
			madvise(map, reader[i].metapos, MADV_WILLNEED);
			if (fwrite(map, reader[i].metapos, 1, metafile) != 1) {
				perror("Reunify meta");
				exit(EXIT_FAILURE);
			}
			madvise(map, reader[i].metapos, MADV_DONTNEED);
			if (munmap(map, reader[i].metapos) != 0) {
				perror("unmap unmerged meta");
			}
		}

		meta_off[i] = metapos;
		metapos += reader[i].metapos;
		if (close(reader[i].metafd) != 0) {
			perror("close unmerged meta");
		}

		if (reader[i].poolfile->off > 0) {
			if (fwrite(reader[i].poolfile->map, reader[i].poolfile->off, 1, poolfile) != 1) {
				perror("Reunify string pool");
				exit(EXIT_FAILURE);
			}
		}

		pool_off[i] = poolpos;
		poolpos += reader[i].poolfile->off;
		memfile_close(reader[i].poolfile);
	}

	if (fclose(poolfile) != 0) {
		perror("fclose pool");
		exit(EXIT_FAILURE);
	}
	if (fclose(metafile) != 0) {
		perror("fclose meta");
		exit(EXIT_FAILURE);
	}

	char *meta = (char *) mmap(NULL, metapos, PROT_READ, MAP_PRIVATE, metafd, 0);
	if (meta == MAP_FAILED) {
		perror("mmap meta");
		exit(EXIT_FAILURE);
	}
	madvise(meta, metapos, MADV_RANDOM);

	char *stringpool = NULL;
	if (poolpos > 0) {  // Will be 0 if -X was specified
		stringpool = (char *) mmap(NULL, poolpos, PROT_READ, MAP_PRIVATE, poolfd, 0);
		if (stringpool == MAP_FAILED) {
			perror("mmap string pool");
			exit(EXIT_FAILURE);
		}
		madvise(stringpool, poolpos, MADV_RANDOM);
	}

	char indexname[strlen(tmpdir) + strlen("/index.XXXXXXXX") + 1];
	sprintf(indexname, "%s%s", tmpdir, "/index.XXXXXXXX");

	int indexfd = mkstemp_cloexec(indexname);
	if (indexfd < 0) {
		perror(indexname);
		exit(EXIT_FAILURE);
	}
	FILE *indexfile = fopen_oflag(indexname, "wb", O_WRONLY | O_CLOEXEC);
	if (indexfile == NULL) {
		perror(indexname);
		exit(EXIT_FAILURE);
	}

	unlink(indexname);

	char geomname[strlen(tmpdir) + strlen("/geom.XXXXXXXX") + 1];
	sprintf(geomname, "%s%s", tmpdir, "/geom.XXXXXXXX");

	int geomfd = mkstemp_cloexec(geomname);
	if (geomfd < 0) {
		perror(geomname);
		exit(EXIT_FAILURE);
	}
	FILE *geomfile = fopen_oflag(geomname, "wb", O_WRONLY | O_CLOEXEC);
	if (geomfile == NULL) {
		perror(geomname);
		exit(EXIT_FAILURE);
	}
	unlink(geomname);

	unsigned iz = 0, ix = 0, iy = 0;
	choose_first_zoom(file_bbox, reader, &iz, &ix, &iy, minzoom, buffer);

	long long geompos = 0;

	/* initial tile is 0/0/0 */
	serialize_int(geomfile, iz, &geompos, fname);
	serialize_uint(geomfile, ix, &geompos, fname);
	serialize_uint(geomfile, iy, &geompos, fname);

	radix(reader, CPUS, geomfile, geomfd, indexfile, indexfd, tmpdir, &geompos, maxzoom, basezoom, droprate, gamma);

	/* end of tile */
	serialize_byte(geomfile, -2, &geompos, fname);

	if (fclose(geomfile) != 0) {
		perror("fclose geom");
		exit(EXIT_FAILURE);
	}
	if (fclose(indexfile) != 0) {
		perror("fclose index");
		exit(EXIT_FAILURE);
	}

	struct stat indexst;
	if (fstat(indexfd, &indexst) < 0) {
		perror("stat index");
		exit(EXIT_FAILURE);
	}
	long long indexpos = indexst.st_size;
	progress_seq = indexpos / sizeof(struct index);

	if (!quiet) {
		fprintf(stderr, "%lld features, %lld bytes of geometry, %lld bytes of separate metadata, %lld bytes of string pool\n", progress_seq, geompos, metapos, poolpos);
	}

	if (indexpos == 0) {
		fprintf(stderr, "Did not read any valid geometries\n");
		if (outdb != NULL) {
			mbtiles_close(outdb, pgm);
		}
		exit(EXIT_FAILURE);
	}

	struct index *map = (struct index *) mmap(NULL, indexpos, PROT_READ, MAP_PRIVATE, indexfd, 0);
	if (map == MAP_FAILED) {
		perror("mmap index for basezoom");
		exit(EXIT_FAILURE);
	}
	madvise(map, indexpos, MADV_SEQUENTIAL);
	madvise(map, indexpos, MADV_WILLNEED);
	long long indices = indexpos / sizeof(struct index);
	bool fix_dropping = false;

	if (guess_maxzoom) {
		double sum = 0;
		size_t count = 0;

		long long progress = -1;
		long long ip;
		for (ip = 1; ip < indices; ip++) {
			if (map[ip].index != map[ip - 1].index) {
				count++;
				sum += log(map[ip].index - map[ip - 1].index);
			}

			long long nprogress = 100 * ip / indices;
			if (nprogress != progress) {
				progress = nprogress;
				if (!quiet) {
					fprintf(stderr, "Maxzoom: %lld%% \r", progress);
				}
			}
		}

		if (count == 0 && dist_count == 0) {
			fprintf(stderr, "Can't guess maxzoom (-zg) without at least two distinct feature locations\n");
			if (outdb != NULL) {
				mbtiles_close(outdb, pgm);
			}
			exit(EXIT_FAILURE);
		}

		if (count > 0) {
			// Geometric mean is appropriate because distances between features
			// are typically lognormally distributed
			double avg = exp(sum / count);

			// Convert approximately from tile units to feet
			double dist_ft = sqrt(avg) / 33;
			// Factor of 8 (3 zooms) beyond minimum required to distinguish features
			double want = dist_ft / 8;

			maxzoom = ceil(log(360 / (.00000274 * want)) / log(2) - full_detail);
			if (maxzoom < 0) {
				maxzoom = 0;
			}
			if (maxzoom > MAX_ZOOM) {
				maxzoom = MAX_ZOOM;
			}

			if (!quiet) {
				fprintf(stderr, "Choosing a maxzoom of -z%d for features about %d feet apart\n", maxzoom, (int) ceil(dist_ft));
			}
		}

		if (dist_count != 0) {
			double want2 = exp(dist_sum / dist_count) / 8;
			int mz = ceil(log(360 / (.00000274 * want2)) / log(2) - full_detail);

			if (mz < 0) {
				mz = 0;
			}
			if (mz > MAX_ZOOM) {
				mz = MAX_ZOOM;
			}

			if (mz > maxzoom || count <= 0) {
				if (!quiet) {
					fprintf(stderr, "Choosing a maxzoom of -z%d for resolution of about %d feet within features\n", mz, (int) exp(dist_sum / dist_count));
				}
				maxzoom = mz;
			}
		}

		if (maxzoom < minzoom) {
			fprintf(stderr, "Can't use %d for maxzoom because minzoom is %d\n", maxzoom, minzoom);
			maxzoom = minzoom;
		}

		fix_dropping = true;

		if (basezoom == -1) {
			basezoom = maxzoom;
		}
	}

	if (basezoom < 0 || droprate < 0) {
		struct tile {
			unsigned x;
			unsigned y;
			long long count;
			long long fullcount;
			double gap;
			unsigned long long previndex;
		} tile[MAX_ZOOM + 1], max[MAX_ZOOM + 1];

		{
			int z;
			for (z = 0; z <= MAX_ZOOM; z++) {
				tile[z].x = tile[z].y = tile[z].count = tile[z].fullcount = tile[z].gap = tile[z].previndex = 0;
				max[z].x = max[z].y = max[z].count = max[z].fullcount = 0;
			}
		}

		long long progress = -1;

		long long ip;
		for (ip = 0; ip < indices; ip++) {
			unsigned xx, yy;
			decode(map[ip].index, &xx, &yy);

			long long nprogress = 100 * ip / indices;
			if (nprogress != progress) {
				progress = nprogress;
				if (!quiet) {
					fprintf(stderr, "Base zoom/drop rate: %lld%% \r", progress);
				}
			}

			int z;
			for (z = 0; z <= MAX_ZOOM; z++) {
				unsigned xxx = 0, yyy = 0;
				if (z != 0) {
					xxx = xx >> (32 - z);
					yyy = yy >> (32 - z);
				}

				double scale = (double) (1LL << (64 - 2 * (z + 8)));

				if (tile[z].x != xxx || tile[z].y != yyy) {
					if (tile[z].count > max[z].count) {
						max[z] = tile[z];
					}

					tile[z].x = xxx;
					tile[z].y = yyy;
					tile[z].count = 0;
					tile[z].fullcount = 0;
					tile[z].gap = 0;
					tile[z].previndex = 0;
				}

				tile[z].fullcount++;

				if (manage_gap(map[ip].index, &tile[z].previndex, scale, gamma, &tile[z].gap)) {
					continue;
				}

				tile[z].count++;
			}
		}

		int z;
		for (z = MAX_ZOOM; z >= 0; z--) {
			if (tile[z].count > max[z].count) {
				max[z] = tile[z];
			}
		}

		int max_features = 50000 / (basezoom_marker_width * basezoom_marker_width);

		int obasezoom = basezoom;
		if (basezoom < 0) {
			basezoom = MAX_ZOOM;

			for (z = MAX_ZOOM; z >= 0; z--) {
				if (max[z].count < max_features) {
					basezoom = z;
				}

				// printf("%d/%u/%u %lld\n", z, max[z].x, max[z].y, max[z].count);
			}

			fprintf(stderr, "Choosing a base zoom of -B%d to keep %lld features in tile %d/%u/%u.\n", basezoom, max[basezoom].count, basezoom, max[basezoom].x, max[basezoom].y);
		}

		if (obasezoom < 0 && basezoom > maxzoom) {
			fprintf(stderr, "Couldn't find a suitable base zoom. Working from the other direction.\n");
			if (gamma == 0) {
				fprintf(stderr, "You might want to try -g1 to limit near-duplicates.\n");
			}

			if (droprate < 0) {
				if (maxzoom == 0) {
					droprate = 2.5;
				} else {
					droprate = exp(log((long double) max[0].count / max[maxzoom].count) / (maxzoom));
					fprintf(stderr, "Choosing a drop rate of -r%f to get from %lld to %lld in %d zooms\n", droprate, max[maxzoom].count, max[0].count, maxzoom);
				}
			}

			basezoom = 0;
			for (z = 0; z <= maxzoom; z++) {
				double zoomdiff = log((long double) max[z].count / max_features) / log(droprate);
				if (zoomdiff + z > basezoom) {
					basezoom = ceil(zoomdiff + z);
				}
			}

			fprintf(stderr, "Choosing a base zoom of -B%d to keep %f features in tile %d/%u/%u.\n", basezoom, max[maxzoom].count * exp(log(droprate) * (maxzoom - basezoom)), maxzoom, max[maxzoom].x, max[maxzoom].y);
		} else if (droprate < 0) {
			droprate = 1;

			for (z = basezoom - 1; z >= 0; z--) {
				double interval = exp(log(droprate) * (basezoom - z));

				if (max[z].count / interval >= max_features) {
					interval = (long double) max[z].count / max_features;
					droprate = exp(log(interval) / (basezoom - z));
					interval = exp(log(droprate) * (basezoom - z));

					fprintf(stderr, "Choosing a drop rate of -r%f to keep %f features in tile %d/%u/%u.\n", droprate, max[z].count / interval, z, max[z].x, max[z].y);
				}
			}
		}

		if (gamma > 0) {
			int effective = 0;

			for (z = 0; z < maxzoom; z++) {
				if (max[z].count < max[z].fullcount) {
					effective = z + 1;
				}
			}

			if (effective == 0) {
				fprintf(stderr, "With gamma, effective base zoom is 0, so no effective drop rate\n");
			} else {
				double interval_0 = exp(log(droprate) * (basezoom - 0));
				double interval_eff = exp(log(droprate) * (basezoom - effective));
				if (effective > basezoom) {
					interval_eff = 1;
				}

				double scaled_0 = max[0].count / interval_0;
				double scaled_eff = max[effective].count / interval_eff;

				double rate_at_0 = scaled_0 / max[0].fullcount;
				double rate_at_eff = scaled_eff / max[effective].fullcount;

				double eff_drop = exp(log(rate_at_eff / rate_at_0) / (effective - 0));

				fprintf(stderr, "With gamma, effective base zoom of %d, effective drop rate of %f\n", effective, eff_drop);
			}
		}

		fix_dropping = true;
	}

	if (fix_dropping) {
		// Fix up the minzooms for features, now that we really know the base zoom
		// and drop rate.

		struct stat geomst;
		if (fstat(geomfd, &geomst) != 0) {
			perror("stat sorted geom\n");
			exit(EXIT_FAILURE);
		}
		char *geom = (char *) mmap(NULL, geomst.st_size, PROT_READ | PROT_WRITE, MAP_SHARED, geomfd, 0);
		if (geom == MAP_FAILED) {
			perror("mmap geom for fixup");
			exit(EXIT_FAILURE);
		}
		madvise(geom, indexpos, MADV_SEQUENTIAL);
		madvise(geom, indexpos, MADV_WILLNEED);

		struct drop_state ds[maxzoom + 1];
		prep_drop_states(ds, maxzoom, basezoom, droprate);

		for (long long ip = 0; ip < indices; ip++) {
			if (ip > 0 && map[ip].start != map[ip - 1].end) {
				fprintf(stderr, "Mismatched index at %lld: %lld vs %lld\n", ip, map[ip].start, map[ip].end);
			}
			int feature_minzoom = calc_feature_minzoom(&map[ip], ds, maxzoom, basezoom, droprate, gamma);
			geom[map[ip].end - 1] = feature_minzoom;
		}

		munmap(geom, geomst.st_size);
	}

	madvise(map, indexpos, MADV_DONTNEED);
	munmap(map, indexpos);

	if (close(indexfd) != 0) {
		perror("close sorted index");
	}

	/* Traverse and split the geometries for each zoom level */

	struct stat geomst;
	if (fstat(geomfd, &geomst) != 0) {
		perror("stat sorted geom\n");
		exit(EXIT_FAILURE);
	}

	int fd[TEMP_FILES];
	off_t size[TEMP_FILES];

	fd[0] = geomfd;
	size[0] = geomst.st_size;

	for (size_t j = 1; j < TEMP_FILES; j++) {
		fd[j] = -1;
		size[j] = 0;
	}

	unsigned midx = 0, midy = 0;
	int written = traverse_zooms(fd, size, meta, stringpool, &midx, &midy, maxzoom, minzoom, basezoom, outdb, outdir, droprate, buffer, fname, tmpdir, gamma, full_detail, low_detail, min_detail, meta_off, pool_off, initial_x, initial_y, simplification, layermaps, prefilter, postfilter);

	if (maxzoom != written) {
		fprintf(stderr, "\n\n\n*** NOTE TILES ONLY COMPLETE THROUGH ZOOM %d ***\n\n\n", written);
		maxzoom = written;
		ret = EXIT_FAILURE;
	}

	madvise(meta, metapos, MADV_DONTNEED);
	if (munmap(meta, metapos) != 0) {
		perror("munmap meta");
	}
	if (close(metafd) < 0) {
		perror("close meta");
	}

	if (poolpos > 0) {
		madvise((void *) stringpool, poolpos, MADV_DONTNEED);
		if (munmap(stringpool, poolpos) != 0) {
			perror("munmap stringpool");
		}
	}
	if (close(poolfd) < 0) {
		perror("close pool");
	}

	double minlat = 0, minlon = 0, maxlat = 0, maxlon = 0, midlat = 0, midlon = 0;

	tile2lonlat(midx, midy, maxzoom, &minlon, &maxlat);
	tile2lonlat(midx + 1, midy + 1, maxzoom, &maxlon, &minlat);

	midlat = (maxlat + minlat) / 2;
	midlon = (maxlon + minlon) / 2;

	tile2lonlat(file_bbox[0], file_bbox[1], 32, &minlon, &maxlat);
	tile2lonlat(file_bbox[2], file_bbox[3], 32, &maxlon, &minlat);

	if (midlat < minlat) {
		midlat = minlat;
	}
	if (midlat > maxlat) {
		midlat = maxlat;
	}
	if (midlon < minlon) {
		midlon = minlon;
	}
	if (midlon > maxlon) {
		midlon = maxlon;
	}

	std::map<std::string, layermap_entry> merged_lm = merge_layermaps(layermaps);

	for (auto ai = merged_lm.begin(); ai != merged_lm.end(); ++ai) {
		ai->second.minzoom = minzoom;
		ai->second.maxzoom = maxzoom;

		if (additional[A_CALCULATE_FEATURE_DENSITY]) {
			for (size_t i = 0; i < 256; i++) {
				type_and_string tas;
				tas.type = mvt_double;
				tas.string = std::to_string(i);

				add_to_file_keys(ai->second.file_keys, "tippecanoe_feature_density", tas);
			}
		}
	}

	mbtiles_write_metadata(outdb, outdir, fname, minzoom, maxzoom, minlat, minlon, maxlat, maxlon, midlat, midlon, forcetable, attribution, merged_lm, true, description);

	return ret;
}

static bool has_name(struct option *long_options, int *pl) {
	for (size_t lo = 0; long_options[lo].name != NULL; lo++) {
		if (long_options[lo].flag == pl) {
			return true;
		}
	}

	return false;
}

void set_attribute_type(std::map<std::string, int> &attribute_types, const char *arg) {
	const char *s = strchr(arg, ':');
	if (s == NULL) {
		fprintf(stderr, "-T%s option must be in the form -Tname:type\n", arg);
		exit(EXIT_FAILURE);
	}

	std::string name = std::string(arg, s - arg);
	std::string type = std::string(s + 1);
	int t = -1;

	if (type == "int") {
		t = mvt_int;
	} else if (type == "float") {
		t = mvt_float;
	} else if (type == "string") {
		t = mvt_string;
	} else if (type == "bool") {
		t = mvt_bool;
	} else {
		fprintf(stderr, "Attribute type (%s) must be int, float, string, or bool\n", type.c_str());
		exit(EXIT_FAILURE);
	}

	attribute_types.insert(std::pair<std::string, int>(name, t));
}

int main(int argc, char **argv) {
#ifdef MTRACE
	mtrace();
#endif

	init_cpus();

	extern int optind;
	extern char *optarg;
	int i;

	char *name = NULL;
	char *description = NULL;
	char *layername = NULL;
	char *out_mbtiles = NULL;
	char *out_dir = NULL;
	sqlite3 *outdb = NULL;
	int maxzoom = 14;
	int minzoom = 0;
	int basezoom = -1;
	double basezoom_marker_width = 1;
	int force = 0;
	int forcetable = 0;
	double droprate = 2.5;
	double gamma = 0;
	int buffer = 5;
	const char *tmpdir = "/tmp";
	const char *attribution = NULL;
	std::vector<source> sources;
	const char *prefilter = NULL;
	const char *postfilter = NULL;
	bool guess_maxzoom = false;

	std::set<std::string> exclude, include;
	std::map<std::string, int> attribute_types;
	int exclude_all = 0;
	int read_parallel = 0;
	int files_open_at_start;

	for (i = 0; i < 256; i++) {
		prevent[i] = 0;
		additional[i] = 0;
	}

	static struct option long_options_orig[] = {
		{"Output tileset", 0, 0, 0},
		{"output", required_argument, 0, 'o'},
		{"output-to-directory", required_argument, 0, 'e'},
		{"force", no_argument, 0, 'f'},
		{"allow-existing", no_argument, 0, 'F'},

		{"Tileset description and attribution", 0, 0, 0},
		{"name", required_argument, 0, 'n'},
		{"attribution", required_argument, 0, 'A'},
		{"description", required_argument, 0, 'N'},

		{"Input files and layer names", 0, 0, 0},
		{"layer", required_argument, 0, 'l'},
		{"named-layer", required_argument, 0, 'L'},

		{"Parallel processing of input", 0, 0, 0},
		{"read-parallel", no_argument, 0, 'P'},

		{"Projection of input", 0, 0, 0},
		{"projection", required_argument, 0, 's'},

		{"Zoom levels", 0, 0, 0},
		{"maximum-zoom", required_argument, 0, 'z'},
		{"minimum-zoom", required_argument, 0, 'Z'},
		{"extend-zooms-if-still-dropping", no_argument, &additional[A_EXTEND_ZOOMS], 1},

		{"Tile resolution", 0, 0, 0},
		{"full-detail", required_argument, 0, 'd'},
		{"low-detail", required_argument, 0, 'D'},
		{"minimum-detail", required_argument, 0, 'm'},

		{"Filtering feature attributes", 0, 0, 0},
		{"exclude", required_argument, 0, 'x'},
		{"include", required_argument, 0, 'y'},
		{"exclude-all", no_argument, 0, 'X'},
		{"attribute-type", required_argument, 0, 'T'},

		{"Dropping a fixed fraction of features by zoom level", 0, 0, 0},
		{"drop-rate", required_argument, 0, 'r'},
		{"base-zoom", required_argument, 0, 'B'},
		{"drop-lines", no_argument, &additional[A_LINE_DROP], 1},
		{"drop-polygons", no_argument, &additional[A_POLYGON_DROP], 1},

		{"Dropping a fraction of features to keep under tile size limits", 0, 0, 0},
		{"drop-densest-as-needed", no_argument, &additional[A_DROP_DENSEST_AS_NEEDED], 1},
		{"drop-fraction-as-needed", no_argument, &additional[A_DROP_FRACTION_AS_NEEDED], 1},
		{"drop-smallest-as-needed", no_argument, &additional[A_DROP_SMALLEST_AS_NEEDED], 1},
		{"force-feature-limit", no_argument, &prevent[P_DYNAMIC_DROP], 1},

		{"Dropping tightly overlapping features", 0, 0, 0},
		{"gamma", required_argument, 0, 'g'},
		{"increase-gamma-as-needed", no_argument, &additional[A_INCREASE_GAMMA_AS_NEEDED], 1},

		{"Line and polygon simplification", 0, 0, 0},
		{"simplification", required_argument, 0, 'S'},
		{"no-line-simplification", no_argument, &prevent[P_SIMPLIFY], 1},
		{"simplify-only-low-zooms", no_argument, &prevent[P_SIMPLIFY_LOW], 1},
		{"no-tiny-polygon-reduction", no_argument, &prevent[P_TINY_POLYGON_REDUCTION], 1},

		{"Attempts to improve shared polygon boundaries", 0, 0, 0},
		{"detect-shared-borders", no_argument, &additional[A_DETECT_SHARED_BORDERS], 1},
		{"grid-low-zooms", no_argument, &additional[A_GRID_LOW_ZOOMS], 1},

		{"Controlling clipping to tile boundaries", 0, 0, 0},
		{"buffer", required_argument, 0, 'b'},
		{"no-clipping", no_argument, &prevent[P_CLIPPING], 1},
		{"no-duplication", no_argument, &prevent[P_DUPLICATION], 1},

		{"Reordering features within each tile", 0, 0, 0},
		{"preserve-input-order", no_argument, &prevent[P_INPUT_ORDER], 1},
		{"reorder", no_argument, &additional[A_REORDER], 1},
		{"coalesce", no_argument, &additional[A_COALESCE], 1},
		{"reverse", no_argument, &additional[A_REVERSE], 1},

		{"Adding calculated attributes", 0, 0, 0},
		{"calculate-feature-density", no_argument, &additional[A_CALCULATE_FEATURE_DENSITY], 1},

		{"Trying to correct bad source geometry", 0, 0, 0},
		{"detect-longitude-wraparound", no_argument, &additional[A_DETECT_WRAPAROUND], 1},

		{"Filtering tile contents", 0, 0, 0},
		{"prefilter", required_argument, 0, 'C'},
		{"postfilter", required_argument, 0, 'c'},

		{"Setting or disabling tile size limits", 0, 0, 0},
		{"maximum-tile-bytes", required_argument, 0, 'M'},
		{"no-feature-limit", no_argument, &prevent[P_FEATURE_LIMIT], 1},
		{"no-tile-size-limit", no_argument, &prevent[P_KILOBYTE_LIMIT], 1},
		{"no-tile-compression", no_argument, &prevent[P_TILE_COMPRESSION], 1},

		{"Temporary storage", 0, 0, 0},
		{"temporary-directory", required_argument, 0, 't'},

		{"Progress indicator", 0, 0, 0},
		{"quiet", no_argument, 0, 'q'},
		{"version", no_argument, 0, 'v'},

		{"", 0, 0, 0},
		{"prevent", required_argument, 0, 'p'},
		{"additional", required_argument, 0, 'a'},
		{"check-polygons", no_argument, &additional[A_DEBUG_POLYGON], 1},
		{"no-polygon-splitting", no_argument, &prevent[P_POLYGON_SPLIT], 1},
		{"prefer-radix-sort", no_argument, &additional[A_PREFER_RADIX_SORT], 1},

		{0, 0, 0, 0},
	};

	static struct option long_options[sizeof(long_options_orig) / sizeof(long_options_orig[0])];
	static char getopt_str[sizeof(long_options_orig) / sizeof(long_options_orig[0]) * 2 + 1];

	{
		size_t out = 0;
		size_t cout = 0;
		for (size_t lo = 0; long_options_orig[lo].name != NULL; lo++) {
			if (long_options_orig[lo].val != 0) {
				long_options[out++] = long_options_orig[lo];

				if (long_options_orig[lo].val > ' ') {
					getopt_str[cout++] = long_options_orig[lo].val;

					if (long_options_orig[lo].has_arg == required_argument) {
						getopt_str[cout++] = ':';
					}
				}
			}
		}
		long_options[out] = {0, 0, 0, 0};
		getopt_str[cout] = '\0';

		for (size_t lo = 0; long_options[lo].name != NULL; lo++) {
			if (long_options[lo].flag != NULL) {
				if (*long_options[lo].flag != 0) {
					fprintf(stderr, "Internal error: reused %s\n", long_options[lo].name);
					exit(EXIT_FAILURE);
				}
				*long_options[lo].flag = 1;
			}
		}

		for (size_t lo = 0; long_options[lo].name != NULL; lo++) {
			if (long_options[lo].flag != NULL) {
				*long_options[lo].flag = 0;
			}
		}
	}

	while ((i = getopt_long(argc, argv, getopt_str, long_options, NULL)) != -1) {
		switch (i) {
		case 0:
			break;

		case 'n':
			name = optarg;
			break;

		case 'N':
			description = optarg;
			break;

		case 'l':
			layername = optarg;
			break;

		case 'A':
			attribution = optarg;
			break;

		case 'L': {
			char *cp = strchr(optarg, ':');
			if (cp == NULL || cp == optarg) {
				fprintf(stderr, "%s: -L requires layername:file\n", argv[0]);
				exit(EXIT_FAILURE);
			}
			struct source src;
			src.layer = std::string(optarg).substr(0, cp - optarg);
			src.file = std::string(cp + 1);
			sources.push_back(src);
		} break;

		case 'z':
			if (strcmp(optarg, "g") == 0) {
				maxzoom = MAX_ZOOM;
				guess_maxzoom = true;
			} else {
				maxzoom = atoi(optarg);
			}
			break;

		case 'Z':
			minzoom = atoi(optarg);
			break;

		case 'B':
			if (strcmp(optarg, "g") == 0) {
				basezoom = -2;
			} else if (optarg[0] == 'g' || optarg[0] == 'f') {
				basezoom = -2;
				if (optarg[0] == 'g') {
					basezoom_marker_width = atof(optarg + 1);
				} else {
					basezoom_marker_width = sqrt(50000 / atof(optarg + 1));
				}
				if (basezoom_marker_width == 0 || atof(optarg + 1) == 0) {
					fprintf(stderr, "%s: Must specify value >0 with -B%c\n", argv[0], optarg[0]);
					exit(EXIT_FAILURE);
				}
			} else {
				basezoom = atoi(optarg);
				if (basezoom == 0 && strcmp(optarg, "0") != 0) {
					fprintf(stderr, "%s: Couldn't understand -B%s\n", argv[0], optarg);
					exit(EXIT_FAILURE);
				}
			}
			break;

		case 'd':
			full_detail = atoi(optarg);
			break;

		case 'D':
			low_detail = atoi(optarg);
			break;

		case 'm':
			min_detail = atoi(optarg);
			break;

		case 'o':
			if (out_mbtiles != NULL) {
				fprintf(stderr, "%s: Can't specify both %s and %s as output\n", argv[0], out_mbtiles, optarg);
				exit(EXIT_FAILURE);
			}
			if (out_dir != NULL) {
				fprintf(stderr, "%s: Can't specify both %s and %s as output\n", argv[0], out_dir, optarg);
				exit(EXIT_FAILURE);
			}
			out_mbtiles = optarg;
			break;

		case 'e':
			if (out_mbtiles != NULL) {
				fprintf(stderr, "%s: Can't specify both %s and %s as output\n", argv[0], out_mbtiles, optarg);
				exit(EXIT_FAILURE);
			}
			if (out_dir != NULL) {
				fprintf(stderr, "%s: Can't specify both %s and %s as output\n", argv[0], out_dir, optarg);
				exit(EXIT_FAILURE);
			}
			out_dir = optarg;
			break;

		case 'x':
			exclude.insert(std::string(optarg));
			break;

		case 'y':
			exclude_all = 1;
			include.insert(std::string(optarg));
			break;

		case 'X':
			exclude_all = 1;
			break;

		case 'r':
			if (strcmp(optarg, "g") == 0) {
				droprate = -2;
			} else if (optarg[0] == 'g' || optarg[0] == 'f') {
				droprate = -2;
				if (optarg[0] == 'g') {
					basezoom_marker_width = atof(optarg + 1);
				} else {
					basezoom_marker_width = sqrt(50000 / atof(optarg + 1));
				}
				if (basezoom_marker_width == 0 || atof(optarg + 1) == 0) {
					fprintf(stderr, "%s: Must specify value >0 with -r%c\n", argv[0], optarg[0]);
					exit(EXIT_FAILURE);
				}
			} else {
				droprate = atof(optarg);
			}
			break;

		case 'b':
			buffer = atoi(optarg);
			break;

		case 'f':
			force = 1;
			break;

		case 'F':
			forcetable = 1;
			break;

		case 't':
			tmpdir = optarg;
			if (tmpdir[0] != '/') {
				fprintf(stderr, "Warning: temp directory %s doesn't begin with /\n", tmpdir);
			}
			break;

		case 'g':
			gamma = atof(optarg);
			break;

		case 'q':
			quiet = 1;
			break;

		case 'p': {
			char *cp;
			for (cp = optarg; *cp != '\0'; cp++) {
				if (has_name(long_options, &prevent[*cp & 0xFF])) {
					prevent[*cp & 0xFF] = 1;
				} else {
					fprintf(stderr, "%s: Unknown option -p%c\n", argv[0], *cp);
					exit(EXIT_FAILURE);
				}
			}
		} break;

		case 'a': {
			char *cp;
			for (cp = optarg; *cp != '\0'; cp++) {
				if (has_name(long_options, &additional[*cp & 0xFF])) {
					additional[*cp & 0xFF] = 1;
				} else {
					fprintf(stderr, "%s: Unknown option -a%c\n", argv[0], *cp);
					exit(EXIT_FAILURE);
				}
			}
		} break;

		case 'v':
			fprintf(stderr, VERSION);
			exit(EXIT_FAILURE);

		case 'P':
			read_parallel = 1;
			break;

		case 's':
			set_projection_or_exit(optarg);
			break;

		case 'S':
			simplification = atof(optarg);
			if (simplification <= 0) {
				fprintf(stderr, "%s: --simplification must be > 0\n", argv[0]);
				exit(EXIT_FAILURE);
			}
			break;

		case 'M':
			max_tile_size = atoll(optarg);
			break;

		case 'c':
			postfilter = optarg;
			break;

		case 'C':
			prefilter = optarg;
			break;

		case 'T':
			set_attribute_type(attribute_types, optarg);
			break;

		default: {
			int width = 7 + strlen(argv[0]);
			fprintf(stderr, "Unknown option -%c\n", i);
			fprintf(stderr, "Usage: %s [options] [file.json ...]", argv[0]);
			for (size_t lo = 0; long_options_orig[lo].name != NULL && strlen(long_options_orig[lo].name) > 0; lo++) {
				if (long_options_orig[lo].val == 0) {
					fprintf(stderr, "\n  %s\n        ", long_options_orig[lo].name);
					width = 8;
					continue;
				}
				if (width + strlen(long_options_orig[lo].name) + 9 >= 80) {
					fprintf(stderr, "\n        ");
					width = 8;
				}
				width += strlen(long_options_orig[lo].name) + 9;
				if (strcmp(long_options_orig[lo].name, "output") == 0) {
					fprintf(stderr, " --%s=output.mbtiles", long_options_orig[lo].name);
					width += 9;
				} else if (long_options_orig[lo].has_arg) {
					fprintf(stderr, " [--%s=...]", long_options_orig[lo].name);
				} else {
					fprintf(stderr, " [--%s]", long_options_orig[lo].name);
				}
			}
			if (width + 16 >= 80) {
				fprintf(stderr, "\n        ");
				width = 8;
			}
			fprintf(stderr, "\n");
			exit(EXIT_FAILURE);
		}
		}
	}

	signal(SIGPIPE, SIG_IGN);

	files_open_at_start = open("/dev/null", O_RDONLY | O_CLOEXEC);
	if (files_open_at_start < 0) {
		perror("open /dev/null");
		exit(EXIT_FAILURE);
	}
	if (close(files_open_at_start) != 0) {
		perror("close");
		exit(EXIT_FAILURE);
	}

	if (full_detail <= 0) {
		full_detail = 12;
	}

	if (full_detail < min_detail || low_detail < min_detail) {
		fprintf(stderr, "%s: Full detail and low detail must be at least minimum detail\n", argv[0]);
		exit(EXIT_FAILURE);
	}

	// Need two checks: one for geometry representation, the other for
	// index traversal when guessing base zoom and drop rate
	if (!guess_maxzoom) {
		if (maxzoom > 32 - full_detail) {
			maxzoom = 32 - full_detail;
			fprintf(stderr, "Highest supported zoom with detail %d is %d\n", full_detail, maxzoom);
		}
	}
	if (maxzoom > MAX_ZOOM) {
		maxzoom = MAX_ZOOM;
		fprintf(stderr, "Highest supported zoom is %d\n", maxzoom);
	}

	if (minzoom > maxzoom) {
		fprintf(stderr, "minimum zoom -Z cannot be greater than maxzoom -z\n");
		exit(EXIT_FAILURE);
	}

	if (basezoom == -1) {
		if (!guess_maxzoom) {
			basezoom = maxzoom;
		}
	}

	geometry_scale = 32 - (full_detail + maxzoom);
	if (geometry_scale < 0) {
		geometry_scale = 0;
		if (!guess_maxzoom) {
			fprintf(stderr, "Full detail + maxzoom > 32, so you are asking for more detail than is available.\n");
		}
	}

	if ((basezoom < 0 || droprate < 0) && (gamma < 0)) {
		// Can't use randomized (as opposed to evenly distributed) dot dropping
		// if rate and base aren't known during feature reading.
		gamma = 0;
		fprintf(stderr, "Forcing -g0 since -B or -r is not known\n");
	}

	if (out_mbtiles == NULL && out_dir == NULL) {
		fprintf(stderr, "%s: must specify -o out.mbtiles or -e directory\n", argv[0]);
		exit(EXIT_FAILURE);
	}

	if (out_mbtiles != NULL && out_dir != NULL) {
		fprintf(stderr, "%s: Options -o and -e cannot be used together\n", argv[0]);
		exit(EXIT_FAILURE);
	}

	if (out_mbtiles != NULL) {
		if (force) {
			unlink(out_mbtiles);
		}

		outdb = mbtiles_open(out_mbtiles, argv, forcetable);
	}
	if (out_dir != NULL) {
		if (force) {
			check_dir(out_dir, true);
		}
		check_dir(out_dir, false);
	}

	int ret = EXIT_SUCCESS;

	for (i = optind; i < argc; i++) {
		struct source src;
		src.layer = "";
		src.file = std::string(argv[i]);
		sources.push_back(src);
	}

	if (sources.size() == 0) {
		struct source src;
		src.layer = "";
		src.file = "";  // standard input
		sources.push_back(src);
	}

	if (layername != NULL) {
		for (size_t a = 0; a < sources.size(); a++) {
			sources[a].layer = layername;
		}
	}

	long long file_bbox[4] = {UINT_MAX, UINT_MAX, 0, 0};

<<<<<<< HEAD
	ret = read_input(sources, name ? name : out_mbtiles ? out_mbtiles : out_directory, maxzoom, minzoom, basezoom, basezoom_marker_width, outdb, out_directory, &exclude, &include, exclude_all, droprate, buffer, tmpdir, gamma, read_parallel, forcetable, attribution, gamma != 0, file_bbox, prefilter, postfilter, description, guess_maxzoom, &attribute_types);
=======
	ret = read_input(sources, name ? name : out_mbtiles ? out_mbtiles : out_dir, maxzoom, minzoom, basezoom, basezoom_marker_width, outdb, out_dir, &exclude, &include, exclude_all, droprate, buffer, tmpdir, gamma, read_parallel, forcetable, attribution, gamma != 0, file_bbox, description, guess_maxzoom, &attribute_types, argv[0]);
>>>>>>> e982b2f6

	if (outdb != NULL) {
		mbtiles_close(outdb, argv[0]);
	}

#ifdef MTRACE
	muntrace();
#endif

	i = open("/dev/null", O_RDONLY | O_CLOEXEC);
	// i < files_open_at_start is not an error, because reading from a pipe closes stdin
	if (i > files_open_at_start) {
		fprintf(stderr, "Internal error: did not close all files: %d\n", i);
		exit(EXIT_FAILURE);
	}

	return ret;
}

int mkstemp_cloexec(char *name) {
	int fd = mkstemp(name);
	if (fd >= 0) {
		if (fcntl(fd, F_SETFD, FD_CLOEXEC) < 0) {
			perror("cloexec for temporary file");
			exit(EXIT_FAILURE);
		}
	}
	return fd;
}

FILE *fopen_oflag(const char *name, const char *mode, int oflag) {
	int fd = open(name, oflag);
	if (fd < 0) {
		return NULL;
	}
	return fdopen(fd, mode);
}<|MERGE_RESOLUTION|>--- conflicted
+++ resolved
@@ -1028,11 +1028,7 @@
 	}
 }
 
-<<<<<<< HEAD
-int read_input(std::vector<source> &sources, char *fname, int maxzoom, int minzoom, int basezoom, double basezoom_marker_width, sqlite3 *outdb, const char *outdir, std::set<std::string> *exclude, std::set<std::string> *include, int exclude_all, double droprate, int buffer, const char *tmpdir, double gamma, int read_parallel, int forcetable, const char *attribution, bool uses_gamma, long long *file_bbox, const char *prefilter, const char *postfilter, const char *description, bool guess_maxzoom, std::map<std::string, int> const *attribute_types) {
-=======
-int read_input(std::vector<source> &sources, char *fname, int &maxzoom, int minzoom, int basezoom, double basezoom_marker_width, sqlite3 *outdb, const char *outdir, std::set<std::string> *exclude, std::set<std::string> *include, int exclude_all, double droprate, int buffer, const char *tmpdir, double gamma, int read_parallel, int forcetable, const char *attribution, bool uses_gamma, long long *file_bbox, const char *description, bool guess_maxzoom, std::map<std::string, int> const *attribute_types, const char *pgm) {
->>>>>>> e982b2f6
+int read_input(std::vector<source> &sources, char *fname, int maxzoom, int minzoom, int basezoom, double basezoom_marker_width, sqlite3 *outdb, const char *outdir, std::set<std::string> *exclude, std::set<std::string> *include, int exclude_all, double droprate, int buffer, const char *tmpdir, double gamma, int read_parallel, int forcetable, const char *attribution, bool uses_gamma, long long *file_bbox, const char *prefilter, const char *postfilter, const char *description, bool guess_maxzoom, std::map<std::string, int> const *attribute_types, const char *pgm) {
 	int ret = EXIT_SUCCESS;
 
 	struct reader reader[CPUS];
@@ -2600,11 +2596,7 @@
 
 	long long file_bbox[4] = {UINT_MAX, UINT_MAX, 0, 0};
 
-<<<<<<< HEAD
-	ret = read_input(sources, name ? name : out_mbtiles ? out_mbtiles : out_directory, maxzoom, minzoom, basezoom, basezoom_marker_width, outdb, out_directory, &exclude, &include, exclude_all, droprate, buffer, tmpdir, gamma, read_parallel, forcetable, attribution, gamma != 0, file_bbox, prefilter, postfilter, description, guess_maxzoom, &attribute_types);
-=======
-	ret = read_input(sources, name ? name : out_mbtiles ? out_mbtiles : out_dir, maxzoom, minzoom, basezoom, basezoom_marker_width, outdb, out_dir, &exclude, &include, exclude_all, droprate, buffer, tmpdir, gamma, read_parallel, forcetable, attribution, gamma != 0, file_bbox, description, guess_maxzoom, &attribute_types, argv[0]);
->>>>>>> e982b2f6
+	ret = read_input(sources, name ? name : out_mbtiles ? out_mbtiles : out_dir, maxzoom, minzoom, basezoom, basezoom_marker_width, outdb, out_dir, &exclude, &include, exclude_all, droprate, buffer, tmpdir, gamma, read_parallel, forcetable, attribution, gamma != 0, file_bbox, prefilter, postfilter, description, guess_maxzoom, &attribute_types, argv[0]);
 
 	if (outdb != NULL) {
 		mbtiles_close(outdb, argv[0]);
