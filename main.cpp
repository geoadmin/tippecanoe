--- conflicted
+++ resolved
@@ -2042,22 +2042,6 @@
 		{"Filtering feature attributes", 0, 0, 0},
 		{"exclude", required_argument, 0, 'x'},
 		{"include", required_argument, 0, 'y'},
-<<<<<<< HEAD
-		{"drop-rate", required_argument, 0, 'r'},
-		{"buffer", required_argument, 0, 'b'},
-		{"temporary-directory", required_argument, 0, 't'},
-		{"gamma", required_argument, 0, 'g'},
-		{"prevent", required_argument, 0, 'p'},
-		{"additional", required_argument, 0, 'a'},
-		{"projection", required_argument, 0, 's'},
-		{"simplification", required_argument, 0, 'S'},
-		{"maximum-tile-bytes", required_argument, 0, 'M'},
-		{"prefilter", required_argument, 0, 'C'},
-		{"postfilter", required_argument, 0, 'c'},
-		{"attribute-type", required_argument, 0, 'T'},
-
-=======
->>>>>>> 6173180c
 		{"exclude-all", no_argument, 0, 'X'},
 		{"attribute-type", required_argument, 0, 'T'},
 
@@ -2103,6 +2087,10 @@
 
 		{"Trying to correct bad source geometry", 0, 0, 0},
 		{"detect-longitude-wraparound", no_argument, &additional[A_DETECT_WRAPAROUND], 1},
+
+		{"Filtering tile contents", 0, 0, 0},
+		{"prefilter", required_argument, 0, 'C'},
+		{"postfilter", required_argument, 0, 'c'},
 
 		{"Setting or disabling tile size limits", 0, 0, 0},
 		{"maximum-tile-bytes", required_argument, 0, 'M'},
@@ -2166,11 +2154,7 @@
 		}
 	}
 
-<<<<<<< HEAD
-	while ((i = getopt_long(argc, argv, "n:l:z:Z:B:d:D:m:o:e:x:y:r:b:t:g:p:a:XfFqvPL:A:s:S:M:T:N:c:C:", long_options, NULL)) != -1) {
-=======
 	while ((i = getopt_long(argc, argv, getopt_str, long_options, NULL)) != -1) {
->>>>>>> 6173180c
 		switch (i) {
 		case 0:
 			break;
