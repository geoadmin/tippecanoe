--- conflicted
+++ resolved
@@ -2563,11 +2563,7 @@
 
 	long long file_bbox[4] = {UINT_MAX, UINT_MAX, 0, 0};
 
-<<<<<<< HEAD
-	ret = read_input(sources, name ? name : out_mbtiles ? out_mbtiles : out_dir, maxzoom, minzoom, basezoom, basezoom_marker_width, outdb, out_dir, &exclude, &include, exclude_all, droprate, buffer, tmpdir, gamma, read_parallel, forcetable, attribution, gamma != 0, file_bbox, description, guess_maxzoom, &attribute_types);
-=======
-	ret = read_input(sources, name ? name : out_mbtiles ? out_mbtiles : out_directory, maxzoom, minzoom, basezoom, basezoom_marker_width, outdb, out_directory, &exclude, &include, exclude_all, droprate, buffer, tmpdir, gamma, read_parallel, forcetable, attribution, gamma != 0, file_bbox, description, guess_maxzoom, &attribute_types, argv[0]);
->>>>>>> 81e3f090
+	ret = read_input(sources, name ? name : out_mbtiles ? out_mbtiles : out_dir, maxzoom, minzoom, basezoom, basezoom_marker_width, outdb, out_dir, &exclude, &include, exclude_all, droprate, buffer, tmpdir, gamma, read_parallel, forcetable, attribution, gamma != 0, file_bbox, description, guess_maxzoom, &attribute_types, argv[0]);
 
 	if (outdb != NULL) {
 		mbtiles_close(outdb, argv[0]);
