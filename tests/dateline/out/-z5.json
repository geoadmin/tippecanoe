{ "type": "FeatureCollection", "properties": {
"bounds": "-180.000000,34.885930,180.000000,68.269386",
"center": "-151.875000,64.059828,5",
"description": "tests/dateline/out/-z5.json.check.mbtiles",
"format": "pbf",
<<<<<<< HEAD
"json": "{\"vector_layers\": [ { \"id\": \"in\", \"description\": \"\", \"minzoom\": 0, \"maxzoom\": 5, \"fields\": {\"boolean\": \"Boolean\", \"escape\": \"String\", \"otherboolean\": \"Boolean\", \"prêt\": \"String\", \"stringify\": \"String\", \"zoom\": \"String\"} } ],\"tilestats\": {\"layerCount\": 1,\"layers\": [{\"layer\": \"in\",\"count\": 3,\"geometry\": \"LineString\",\"attributeCount\": 6,\"attributes\": [{\"attribute\": \"boolean\",\"count\": 1,\"type\": \"boolean\",\"values\": [true]},{\"attribute\": \"escape\",\"count\": 1,\"type\": \"string\",\"values\": [\"foo\\u0001bar,ü\\\"\\\\/\\u0008\\u000c\\u000a\\u000d\\u0009→🐂🐳\"]},{\"attribute\": \"otherboolean\",\"count\": 1,\"type\": \"boolean\",\"values\": [false]},{\"attribute\": \"prêt\",\"count\": 1,\"type\": \"string\",\"values\": [\"ready\"]},{\"attribute\": \"stringify\",\"count\": 1,\"type\": \"string\",\"values\": [\"[\\\"yes\\\",27,27,1.4e+27,{\\\"foo\\\":\\\"bar\\\"}]\"]},{\"attribute\": \"zoom\",\"count\": 2,\"type\": \"string\",\"values\": [\"3-5\",\"z0-2\"]}]}]}}",
=======
"json": "{\"vector_layers\": [ { \"id\": \"in\", \"description\": \"\", \"minzoom\": 0, \"maxzoom\": 5, \"fields\": {\"\": \"String\", \"boolean\": \"Boolean\", \"escape\": \"String\", \"otherboolean\": \"Boolean\", \"prêt\": \"String\", \"stringify\": \"String\", \"zoom\": \"String\"} } ],\"tilestats\": {\"layerCount\": 1,\"layers\": [{\"layer\": \"in\",\"count\": 3,\"geometry\": \"LineString\",\"attributeCount\": 7,\"attributes\": [{\"attribute\": \"\",\"count\": 1,\"type\": \"string\",\"values\": [\"something for nothing\"]},{\"attribute\": \"boolean\",\"count\": 1,\"type\": \"boolean\",\"values\": [true]},{\"attribute\": \"escape\",\"count\": 1,\"type\": \"string\",\"values\": [\"foo\\u0001bar,ü\\\"\\\\/\\u0008\\u000c\\u000a\\u000d\\u0009→🐂🐳\"]},{\"attribute\": \"otherboolean\",\"count\": 1,\"type\": \"boolean\",\"values\": [false]},{\"attribute\": \"prêt\",\"count\": 1,\"type\": \"string\",\"values\": [\"ready\"]},{\"attribute\": \"stringify\",\"count\": 1,\"type\": \"string\",\"values\": [\"[\\\"yes\\\",27,27,1.4e+27,{\\\"foo\\\":\\\"bar\\\"}]\"]},{\"attribute\": \"zoom\",\"count\": 2,\"type\": \"string\",\"values\": [\"3-5\",\"z0-2\"]}]}]}}",
>>>>>>> f1c3811d
"maxzoom": "5",
"minzoom": "0",
"name": "tests/dateline/out/-z5.json.check.mbtiles",
"type": "overlay",
"version": "2"
}, "features": [
{ "type": "FeatureCollection", "properties": { "zoom": 0, "x": 0, "y": 0 }, "features": [
{ "type": "FeatureCollection", "properties": { "layer": "in", "version": 2, "extent": 4096 }, "features": [
<<<<<<< HEAD
{ "type": "Feature", "properties": { "boolean": true, "otherboolean": false, "stringify": "[\"yes\",27,27,1.4e+27,{\"foo\":\"bar\"}]", "escape": "foo\u0001bar,ü\"\\/\u0008\u000c\u000a\u000d\u0009→🐂🐳", "prêt": "ready" }, "geometry": { "type": "MultiPolygon", "coordinates": [ [ [ [ -187.031250, 50.457504 ], [ -185.976562, 47.279229 ], [ -177.539062, 44.339565 ], [ -164.882812, 43.325178 ], [ -153.281250, 46.558860 ], [ -144.492188, 51.179343 ], [ -143.789062, 57.136239 ], [ -148.007812, 61.100789 ], [ -158.554688, 63.860036 ], [ -169.453125, 64.472794 ], [ -177.890625, 62.593341 ], [ -180.000000, 61.689872 ], [ -185.976562, 58.813742 ], [ -187.031250, 56.992883 ], [ -187.031250, 65.730626 ], [ -182.460938, 67.339861 ], [ -180.000000, 67.542167 ], [ -169.101562, 68.269387 ], [ -156.093750, 68.138852 ], [ -144.492188, 66.089364 ], [ -134.648438, 62.431074 ], [ -131.835938, 55.379110 ], [ -133.593750, 48.690960 ], [ -146.250000, 38.548165 ], [ -169.453125, 34.885931 ], [ -180.000000, 36.527295 ], [ -184.218750, 37.160317 ], [ -187.031250, 38.891033 ], [ -187.031250, 50.457504 ] ] ], [ [ [ 187.031250, 63.704722 ], [ 182.109375, 62.593341 ], [ 180.000000, 61.689872 ], [ 174.023438, 58.813742 ], [ 171.562500, 54.367759 ], [ 174.023438, 47.279229 ], [ 182.460938, 44.339565 ], [ 187.031250, 44.024422 ], [ 187.031250, 35.460670 ], [ 175.781250, 37.160317 ], [ 161.718750, 45.336702 ], [ 156.796875, 54.977614 ], [ 163.476562, 62.431074 ], [ 170.507812, 64.774125 ], [ 177.539062, 67.339861 ], [ 180.000000, 67.542167 ], [ 187.031250, 68.007571 ], [ 187.031250, 63.704722 ] ] ] ] } }
=======
{ "type": "Feature", "properties": { "boolean": true, "otherboolean": false, "stringify": "[\"yes\",27,27,1.4e+27,{\"foo\":\"bar\"}]", "": "something for nothing", "escape": "foo\u0001bar,ü\"\\/\u0008\u000c\u000a\u000d\u0009→🐂🐳", "prêt": "ready" }, "geometry": { "type": "MultiPolygon", "coordinates": [ [ [ [ -187.031250, 50.457504 ], [ -185.976562, 47.279229 ], [ -177.539062, 44.339565 ], [ -164.882812, 43.325178 ], [ -153.281250, 46.558860 ], [ -144.492188, 51.179343 ], [ -143.789062, 57.136239 ], [ -148.007812, 61.100789 ], [ -158.554688, 63.860036 ], [ -169.453125, 64.472794 ], [ -177.890625, 62.593341 ], [ -180.000000, 61.689872 ], [ -185.976562, 58.813742 ], [ -187.031250, 56.992883 ], [ -187.031250, 65.730626 ], [ -182.460938, 67.339861 ], [ -180.000000, 67.542167 ], [ -169.101562, 68.269387 ], [ -156.093750, 68.138852 ], [ -144.492188, 66.089364 ], [ -134.648438, 62.431074 ], [ -131.835938, 55.379110 ], [ -133.593750, 48.690960 ], [ -146.250000, 38.548165 ], [ -169.453125, 34.885931 ], [ -180.000000, 36.527295 ], [ -184.218750, 37.160317 ], [ -187.031250, 38.891033 ], [ -187.031250, 50.457504 ] ] ], [ [ [ 187.031250, 63.704722 ], [ 182.109375, 62.593341 ], [ 180.000000, 61.689872 ], [ 174.023438, 58.813742 ], [ 171.562500, 54.367759 ], [ 174.023438, 47.279229 ], [ 182.460938, 44.339565 ], [ 187.031250, 44.024422 ], [ 187.031250, 35.460670 ], [ 175.781250, 37.160317 ], [ 161.718750, 45.336702 ], [ 156.796875, 54.977614 ], [ 163.476562, 62.431074 ], [ 170.507812, 64.774125 ], [ 177.539062, 67.339861 ], [ 180.000000, 67.542167 ], [ 187.031250, 68.007571 ], [ 187.031250, 63.704722 ] ] ] ] } }
>>>>>>> f1c3811d
,
{ "type": "Feature", "properties": { "zoom": "z0-2" }, "geometry": { "type": "LineString", "coordinates": [ [ -112.851562, 55.178868 ], [ -117.773438, 44.590467 ], [ -104.414062, 51.179343 ] ] } }
] }
] }
,
{ "type": "FeatureCollection", "properties": { "zoom": 1, "x": 0, "y": 0 }, "features": [
{ "type": "FeatureCollection", "properties": { "layer": "in", "version": 2, "extent": 4096 }, "features": [
<<<<<<< HEAD
{ "type": "Feature", "properties": { "boolean": true, "otherboolean": false, "stringify": "[\"yes\",27,27,1.4e+27,{\"foo\":\"bar\"}]", "escape": "foo\u0001bar,ü\"\\/\u0008\u000c\u000a\u000d\u0009→🐂🐳", "prêt": "ready" }, "geometry": { "type": "Polygon", "coordinates": [ [ [ -183.515625, 46.437857 ], [ -177.539062, 44.339565 ], [ -164.882812, 43.325178 ], [ -153.281250, 46.558860 ], [ -144.492188, 51.179343 ], [ -143.789062, 57.136239 ], [ -148.007812, 61.100789 ], [ -158.554688, 63.860036 ], [ -169.453125, 64.472794 ], [ -177.890625, 62.593341 ], [ -180.000000, 61.669024 ], [ -183.515625, 60.020952 ], [ -183.515625, 66.981666 ], [ -182.460938, 67.339861 ], [ -180.000000, 67.525373 ], [ -169.101562, 68.269387 ], [ -156.093750, 68.138852 ], [ -144.492188, 66.089364 ], [ -134.648438, 62.431074 ], [ -131.835938, 55.379110 ], [ -133.593750, 48.690960 ], [ -146.250000, 38.548165 ], [ -169.453125, 34.885931 ], [ -180.000000, 36.527295 ], [ -183.515625, 37.055177 ], [ -183.515625, 46.437857 ] ] ] } }
=======
{ "type": "Feature", "properties": { "boolean": true, "otherboolean": false, "stringify": "[\"yes\",27,27,1.4e+27,{\"foo\":\"bar\"}]", "": "something for nothing", "escape": "foo\u0001bar,ü\"\\/\u0008\u000c\u000a\u000d\u0009→🐂🐳", "prêt": "ready" }, "geometry": { "type": "Polygon", "coordinates": [ [ [ -183.515625, 46.437857 ], [ -177.539062, 44.339565 ], [ -164.882812, 43.325178 ], [ -153.281250, 46.558860 ], [ -144.492188, 51.179343 ], [ -143.789062, 57.136239 ], [ -148.007812, 61.100789 ], [ -158.554688, 63.860036 ], [ -169.453125, 64.472794 ], [ -177.890625, 62.593341 ], [ -180.000000, 61.669024 ], [ -183.515625, 60.020952 ], [ -183.515625, 66.981666 ], [ -182.460938, 67.339861 ], [ -180.000000, 67.525373 ], [ -169.101562, 68.269387 ], [ -156.093750, 68.138852 ], [ -144.492188, 66.089364 ], [ -134.648438, 62.431074 ], [ -131.835938, 55.379110 ], [ -133.593750, 48.690960 ], [ -146.250000, 38.548165 ], [ -169.453125, 34.885931 ], [ -180.000000, 36.527295 ], [ -183.515625, 37.055177 ], [ -183.515625, 46.437857 ] ] ] } }
>>>>>>> f1c3811d
,
{ "type": "Feature", "properties": { "zoom": "z0-2" }, "geometry": { "type": "LineString", "coordinates": [ [ -112.851562, 55.178868 ], [ -117.773438, 44.590467 ], [ -104.414062, 51.179343 ] ] } }
] }
] }
,
{ "type": "FeatureCollection", "properties": { "zoom": 1, "x": 1, "y": 0 }, "features": [
{ "type": "FeatureCollection", "properties": { "layer": "in", "version": 2, "extent": 4096 }, "features": [
<<<<<<< HEAD
{ "type": "Feature", "properties": { "boolean": true, "otherboolean": false, "stringify": "[\"yes\",27,27,1.4e+27,{\"foo\":\"bar\"}]", "escape": "foo\u0001bar,ü\"\\/\u0008\u000c\u000a\u000d\u0009→🐂🐳", "prêt": "ready" }, "geometry": { "type": "Polygon", "coordinates": [ [ [ 183.515625, 62.915233 ], [ 182.109375, 62.593341 ], [ 180.000000, 61.669024 ], [ 174.023438, 58.813742 ], [ 171.562500, 54.367759 ], [ 174.023438, 47.279229 ], [ 182.460938, 44.339565 ], [ 183.515625, 44.276671 ], [ 183.515625, 35.995785 ], [ 175.781250, 37.160317 ], [ 161.718750, 45.336702 ], [ 156.796875, 54.977614 ], [ 163.476562, 62.431074 ], [ 170.507812, 64.774125 ], [ 177.539062, 67.339861 ], [ 180.000000, 67.525373 ], [ 183.515625, 67.776025 ], [ 183.515625, 62.915233 ] ] ] } }
=======
{ "type": "Feature", "properties": { "boolean": true, "otherboolean": false, "stringify": "[\"yes\",27,27,1.4e+27,{\"foo\":\"bar\"}]", "": "something for nothing", "escape": "foo\u0001bar,ü\"\\/\u0008\u000c\u000a\u000d\u0009→🐂🐳", "prêt": "ready" }, "geometry": { "type": "Polygon", "coordinates": [ [ [ 183.515625, 62.915233 ], [ 182.109375, 62.593341 ], [ 180.000000, 61.669024 ], [ 174.023438, 58.813742 ], [ 171.562500, 54.367759 ], [ 174.023438, 47.279229 ], [ 182.460938, 44.339565 ], [ 183.515625, 44.276671 ], [ 183.515625, 35.995785 ], [ 175.781250, 37.160317 ], [ 161.718750, 45.336702 ], [ 156.796875, 54.977614 ], [ 163.476562, 62.431074 ], [ 170.507812, 64.774125 ], [ 177.539062, 67.339861 ], [ 180.000000, 67.525373 ], [ 183.515625, 67.776025 ], [ 183.515625, 62.915233 ] ] ] } }
>>>>>>> f1c3811d
] }
] }
,
{ "type": "FeatureCollection", "properties": { "zoom": 2, "x": 0, "y": 1 }, "features": [
{ "type": "FeatureCollection", "properties": { "layer": "in", "version": 2, "extent": 4096 }, "features": [
<<<<<<< HEAD
{ "type": "Feature", "properties": { "boolean": true, "otherboolean": false, "stringify": "[\"yes\",27,27,1.4e+27,{\"foo\":\"bar\"}]", "escape": "foo\u0001bar,ü\"\\/\u0008\u000c\u000a\u000d\u0009→🐂🐳", "prêt": "ready" }, "geometry": { "type": "Polygon", "coordinates": [ [ [ -181.757812, 45.828799 ], [ -177.539062, 44.339565 ], [ -164.882812, 43.325178 ], [ -153.281250, 46.558860 ], [ -144.492188, 51.179343 ], [ -143.789062, 57.136239 ], [ -148.007812, 61.100789 ], [ -158.554688, 63.860036 ], [ -169.453125, 64.472794 ], [ -177.890625, 62.593341 ], [ -180.000000, 61.658595 ], [ -181.757812, 60.844911 ], [ -181.757812, 67.204032 ], [ -150.688477, 67.204032 ], [ -146.821289, 66.513260 ], [ -144.492188, 66.089364 ], [ -134.648438, 62.431074 ], [ -131.835938, 55.379110 ], [ -133.593750, 48.690960 ], [ -146.250000, 38.548165 ], [ -169.453125, 34.885931 ], [ -180.000000, 36.527295 ], [ -181.757812, 36.791691 ], [ -181.757812, 45.828799 ] ] ] } }
=======
{ "type": "Feature", "properties": { "boolean": true, "otherboolean": false, "stringify": "[\"yes\",27,27,1.4e+27,{\"foo\":\"bar\"}]", "": "something for nothing", "escape": "foo\u0001bar,ü\"\\/\u0008\u000c\u000a\u000d\u0009→🐂🐳", "prêt": "ready" }, "geometry": { "type": "Polygon", "coordinates": [ [ [ -181.757812, 45.828799 ], [ -177.539062, 44.339565 ], [ -164.882812, 43.325178 ], [ -153.281250, 46.558860 ], [ -144.492188, 51.179343 ], [ -143.789062, 57.136239 ], [ -148.007812, 61.100789 ], [ -158.554688, 63.860036 ], [ -169.453125, 64.472794 ], [ -177.890625, 62.593341 ], [ -180.000000, 61.658595 ], [ -181.757812, 60.844911 ], [ -181.757812, 67.204032 ], [ -150.688477, 67.204032 ], [ -146.821289, 66.513260 ], [ -144.492188, 66.089364 ], [ -134.648438, 62.431074 ], [ -131.835938, 55.379110 ], [ -133.593750, 48.690960 ], [ -146.250000, 38.548165 ], [ -169.453125, 34.885931 ], [ -180.000000, 36.527295 ], [ -181.757812, 36.791691 ], [ -181.757812, 45.828799 ] ] ] } }
>>>>>>> f1c3811d
,
{ "type": "Feature", "properties": { "zoom": "z0-2" }, "geometry": { "type": "LineString", "coordinates": [ [ -112.851562, 55.178868 ], [ -117.773438, 44.590467 ], [ -104.414062, 51.179343 ] ] } }
] }
] }
,
{ "type": "FeatureCollection", "properties": { "zoom": 2, "x": 0, "y": 0 }, "features": [
{ "type": "FeatureCollection", "properties": { "layer": "in", "version": 2, "extent": 4096 }, "features": [
<<<<<<< HEAD
{ "type": "Feature", "properties": { "boolean": true, "otherboolean": false, "stringify": "[\"yes\",27,27,1.4e+27,{\"foo\":\"bar\"}]", "escape": "foo\u0001bar,ü\"\\/\u0008\u000c\u000a\u000d\u0009→🐂🐳", "prêt": "ready" }, "geometry": { "type": "Polygon", "coordinates": [ [ [ -169.101562, 68.269387 ], [ -156.093750, 68.138852 ], [ -146.821289, 66.513260 ], [ -144.492188, 66.089364 ], [ -143.679199, 65.802776 ], [ -181.757812, 65.802776 ], [ -181.757812, 67.390599 ], [ -180.000000, 67.516972 ], [ -169.101562, 68.269387 ] ] ] } }
=======
{ "type": "Feature", "properties": { "boolean": true, "otherboolean": false, "stringify": "[\"yes\",27,27,1.4e+27,{\"foo\":\"bar\"}]", "": "something for nothing", "escape": "foo\u0001bar,ü\"\\/\u0008\u000c\u000a\u000d\u0009→🐂🐳", "prêt": "ready" }, "geometry": { "type": "Polygon", "coordinates": [ [ [ -169.101562, 68.269387 ], [ -156.093750, 68.138852 ], [ -146.821289, 66.513260 ], [ -144.492188, 66.089364 ], [ -143.679199, 65.802776 ], [ -181.757812, 65.802776 ], [ -181.757812, 67.390599 ], [ -180.000000, 67.516972 ], [ -169.101562, 68.269387 ] ] ] } }
>>>>>>> f1c3811d
] }
] }
,
{ "type": "FeatureCollection", "properties": { "zoom": 2, "x": 3, "y": 1 }, "features": [
{ "type": "FeatureCollection", "properties": { "layer": "in", "version": 2, "extent": 4096 }, "features": [
<<<<<<< HEAD
{ "type": "Feature", "properties": { "boolean": true, "otherboolean": false, "stringify": "[\"yes\",27,27,1.4e+27,{\"foo\":\"bar\"}]", "escape": "foo\u0001bar,ü\"\\/\u0008\u000c\u000a\u000d\u0009→🐂🐳", "prêt": "ready" }, "geometry": { "type": "Polygon", "coordinates": [ [ [ 181.757812, 62.441242 ], [ 180.000000, 61.658595 ], [ 174.023438, 58.813742 ], [ 171.562500, 54.367759 ], [ 174.023438, 47.279229 ], [ 181.757812, 44.590467 ], [ 181.757812, 36.261992 ], [ 175.781250, 37.160317 ], [ 161.718750, 45.336702 ], [ 156.796875, 54.977614 ], [ 163.476562, 62.431074 ], [ 170.507812, 64.774125 ], [ 175.187988, 66.513260 ], [ 177.143555, 67.204032 ], [ 181.757812, 67.204032 ], [ 181.757812, 62.441242 ] ] ] } }
=======
{ "type": "Feature", "properties": { "boolean": true, "otherboolean": false, "stringify": "[\"yes\",27,27,1.4e+27,{\"foo\":\"bar\"}]", "": "something for nothing", "escape": "foo\u0001bar,ü\"\\/\u0008\u000c\u000a\u000d\u0009→🐂🐳", "prêt": "ready" }, "geometry": { "type": "Polygon", "coordinates": [ [ [ 181.757812, 62.441242 ], [ 180.000000, 61.658595 ], [ 174.023438, 58.813742 ], [ 171.562500, 54.367759 ], [ 174.023438, 47.279229 ], [ 181.757812, 44.590467 ], [ 181.757812, 36.261992 ], [ 175.781250, 37.160317 ], [ 161.718750, 45.336702 ], [ 156.796875, 54.977614 ], [ 163.476562, 62.431074 ], [ 170.507812, 64.774125 ], [ 175.187988, 66.513260 ], [ 177.143555, 67.204032 ], [ 181.757812, 67.204032 ], [ 181.757812, 62.441242 ] ] ] } }
>>>>>>> f1c3811d
] }
] }
,
{ "type": "FeatureCollection", "properties": { "zoom": 2, "x": 3, "y": 0 }, "features": [
{ "type": "FeatureCollection", "properties": { "layer": "in", "version": 2, "extent": 4096 }, "features": [
<<<<<<< HEAD
{ "type": "Feature", "properties": { "boolean": true, "otherboolean": false, "stringify": "[\"yes\",27,27,1.4e+27,{\"foo\":\"bar\"}]", "escape": "foo\u0001bar,ü\"\\/\u0008\u000c\u000a\u000d\u0009→🐂🐳", "prêt": "ready" }, "geometry": { "type": "Polygon", "coordinates": [ [ [ 181.757812, 67.642676 ], [ 181.757812, 65.802776 ], [ 173.232422, 65.802776 ], [ 175.187988, 66.513260 ], [ 177.539062, 67.339861 ], [ 181.757812, 67.642676 ] ] ] } }
=======
{ "type": "Feature", "properties": { "boolean": true, "otherboolean": false, "stringify": "[\"yes\",27,27,1.4e+27,{\"foo\":\"bar\"}]", "": "something for nothing", "escape": "foo\u0001bar,ü\"\\/\u0008\u000c\u000a\u000d\u0009→🐂🐳", "prêt": "ready" }, "geometry": { "type": "Polygon", "coordinates": [ [ [ 181.757812, 67.642676 ], [ 181.757812, 65.802776 ], [ 173.232422, 65.802776 ], [ 175.187988, 66.513260 ], [ 177.539062, 67.339861 ], [ 181.757812, 67.642676 ] ] ] } }
>>>>>>> f1c3811d
] }
] }
,
{ "type": "FeatureCollection", "properties": { "zoom": 3, "x": 0, "y": 3 }, "features": [
{ "type": "FeatureCollection", "properties": { "layer": "in", "version": 2, "extent": 4096 }, "features": [
<<<<<<< HEAD
{ "type": "Feature", "properties": { "boolean": true, "otherboolean": false, "stringify": "[\"yes\",27,27,1.4e+27,{\"foo\":\"bar\"}]", "escape": "foo\u0001bar,ü\"\\/\u0008\u000c\u000a\u000d\u0009→🐂🐳", "prêt": "ready" }, "geometry": { "type": "Polygon", "coordinates": [ [ [ -142.613525, 41.640078 ], [ -143.404541, 40.979898 ], [ -146.250000, 38.548165 ], [ -169.453125, 34.885931 ], [ -180.000000, 36.518466 ], [ -180.878906, 36.659606 ], [ -180.878906, 41.640078 ], [ -142.613525, 41.640078 ] ] ] } }
=======
{ "type": "Feature", "properties": { "boolean": true, "otherboolean": false, "stringify": "[\"yes\",27,27,1.4e+27,{\"foo\":\"bar\"}]", "": "something for nothing", "escape": "foo\u0001bar,ü\"\\/\u0008\u000c\u000a\u000d\u0009→🐂🐳", "prêt": "ready" }, "geometry": { "type": "Polygon", "coordinates": [ [ [ -142.613525, 41.640078 ], [ -143.404541, 40.979898 ], [ -146.250000, 38.548165 ], [ -169.453125, 34.885931 ], [ -180.000000, 36.518466 ], [ -180.878906, 36.659606 ], [ -180.878906, 41.640078 ], [ -142.613525, 41.640078 ] ] ] } }
>>>>>>> f1c3811d
] }
] }
,
{ "type": "FeatureCollection", "properties": { "zoom": 3, "x": 0, "y": 2 }, "features": [
{ "type": "FeatureCollection", "properties": { "layer": "in", "version": 2, "extent": 4096 }, "features": [
<<<<<<< HEAD
{ "type": "Feature", "properties": { "boolean": true, "otherboolean": false, "stringify": "[\"yes\",27,27,1.4e+27,{\"foo\":\"bar\"}]", "escape": "foo\u0001bar,ü\"\\/\u0008\u000c\u000a\u000d\u0009→🐂🐳", "prêt": "ready" }, "geometry": { "type": "Polygon", "coordinates": [ [ [ -180.878906, 45.521744 ], [ -177.539062, 44.339565 ], [ -164.882812, 43.325178 ], [ -153.281250, 46.558860 ], [ -144.492188, 51.179343 ], [ -143.789062, 57.136239 ], [ -148.007812, 61.100789 ], [ -158.554688, 63.860036 ], [ -169.453125, 64.472794 ], [ -177.890625, 62.593341 ], [ -180.000000, 61.653379 ], [ -180.878906, 61.249102 ], [ -180.878906, 66.861082 ], [ -148.754883, 66.861082 ], [ -146.821289, 66.513260 ], [ -144.492188, 66.089364 ], [ -135.000000, 62.573106 ], [ -134.648438, 62.431074 ], [ -134.121094, 61.217379 ], [ -134.121094, 48.305121 ], [ -135.000000, 47.650588 ], [ -144.195557, 40.313043 ], [ -180.878906, 40.313043 ], [ -180.878906, 45.521744 ] ] ] } }
=======
{ "type": "Feature", "properties": { "boolean": true, "otherboolean": false, "stringify": "[\"yes\",27,27,1.4e+27,{\"foo\":\"bar\"}]", "": "something for nothing", "escape": "foo\u0001bar,ü\"\\/\u0008\u000c\u000a\u000d\u0009→🐂🐳", "prêt": "ready" }, "geometry": { "type": "Polygon", "coordinates": [ [ [ -180.878906, 45.521744 ], [ -177.539062, 44.339565 ], [ -164.882812, 43.325178 ], [ -153.281250, 46.558860 ], [ -144.492188, 51.179343 ], [ -143.789062, 57.136239 ], [ -148.007812, 61.100789 ], [ -158.554688, 63.860036 ], [ -169.453125, 64.472794 ], [ -177.890625, 62.593341 ], [ -180.000000, 61.653379 ], [ -180.878906, 61.249102 ], [ -180.878906, 66.861082 ], [ -148.754883, 66.861082 ], [ -146.821289, 66.513260 ], [ -144.492188, 66.089364 ], [ -135.000000, 62.573106 ], [ -134.648438, 62.431074 ], [ -134.121094, 61.217379 ], [ -134.121094, 48.305121 ], [ -135.000000, 47.650588 ], [ -144.195557, 40.313043 ], [ -180.878906, 40.313043 ], [ -180.878906, 45.521744 ] ] ] } }
>>>>>>> f1c3811d
] }
] }
,
{ "type": "FeatureCollection", "properties": { "zoom": 3, "x": 0, "y": 1 }, "features": [
{ "type": "FeatureCollection", "properties": { "layer": "in", "version": 2, "extent": 4096 }, "features": [
<<<<<<< HEAD
{ "type": "Feature", "properties": { "boolean": true, "otherboolean": false, "stringify": "[\"yes\",27,27,1.4e+27,{\"foo\":\"bar\"}]", "escape": "foo\u0001bar,ü\"\\/\u0008\u000c\u000a\u000d\u0009→🐂🐳", "prêt": "ready" }, "geometry": { "type": "Polygon", "coordinates": [ [ [ -169.101562, 68.269387 ], [ -156.093750, 68.138852 ], [ -146.821289, 66.513260 ], [ -144.887695, 66.160511 ], [ -180.878906, 66.160511 ], [ -180.878906, 67.453869 ], [ -180.000000, 67.516972 ], [ -169.101562, 68.269387 ] ] ] } }
=======
{ "type": "Feature", "properties": { "boolean": true, "otherboolean": false, "stringify": "[\"yes\",27,27,1.4e+27,{\"foo\":\"bar\"}]", "": "something for nothing", "escape": "foo\u0001bar,ü\"\\/\u0008\u000c\u000a\u000d\u0009→🐂🐳", "prêt": "ready" }, "geometry": { "type": "Polygon", "coordinates": [ [ [ -169.101562, 68.269387 ], [ -156.093750, 68.138852 ], [ -146.821289, 66.513260 ], [ -144.887695, 66.160511 ], [ -180.878906, 66.160511 ], [ -180.878906, 67.453869 ], [ -180.000000, 67.516972 ], [ -169.101562, 68.269387 ] ] ] } }
>>>>>>> f1c3811d
] }
] }
,
{ "type": "FeatureCollection", "properties": { "zoom": 3, "x": 1, "y": 2 }, "features": [
{ "type": "FeatureCollection", "properties": { "layer": "in", "version": 2, "extent": 4096 }, "features": [
<<<<<<< HEAD
{ "type": "Feature", "properties": { "boolean": true, "otherboolean": false, "stringify": "[\"yes\",27,27,1.4e+27,{\"foo\":\"bar\"}]", "escape": "foo\u0001bar,ü\"\\/\u0008\u000c\u000a\u000d\u0009→🐂🐳", "prêt": "ready" }, "geometry": { "type": "Polygon", "coordinates": [ [ [ -135.878906, 62.915233 ], [ -135.000000, 62.573106 ], [ -134.648438, 62.431074 ], [ -131.835938, 55.379110 ], [ -133.593750, 48.690960 ], [ -135.000000, 47.650588 ], [ -135.878906, 46.987747 ], [ -135.878906, 62.915233 ] ] ] } }
=======
{ "type": "Feature", "properties": { "boolean": true, "otherboolean": false, "stringify": "[\"yes\",27,27,1.4e+27,{\"foo\":\"bar\"}]", "": "something for nothing", "escape": "foo\u0001bar,ü\"\\/\u0008\u000c\u000a\u000d\u0009→🐂🐳", "prêt": "ready" }, "geometry": { "type": "Polygon", "coordinates": [ [ [ -135.878906, 62.915233 ], [ -135.000000, 62.573106 ], [ -134.648438, 62.431074 ], [ -131.835938, 55.379110 ], [ -133.593750, 48.690960 ], [ -135.000000, 47.650588 ], [ -135.878906, 46.987747 ], [ -135.878906, 62.915233 ] ] ] } }
>>>>>>> f1c3811d
] }
] }
,
{ "type": "FeatureCollection", "properties": { "zoom": 3, "x": 3, "y": 2 }, "features": [
{ "type": "FeatureCollection", "properties": { "layer": "in", "version": 2, "extent": 4096 }, "features": [
{ "type": "Feature", "properties": { "zoom": "3-5" }, "geometry": { "type": "LineString", "coordinates": [ [ -2.109375, 45.583290 ], [ 0.000000, 46.316584 ], [ 0.878906, 46.619261 ] ] } }
] }
] }
,
{ "type": "FeatureCollection", "properties": { "zoom": 3, "x": 4, "y": 2 }, "features": [
{ "type": "FeatureCollection", "properties": { "layer": "in", "version": 2, "extent": 4096 }, "features": [
{ "type": "Feature", "properties": { "zoom": "3-5" }, "geometry": { "type": "LineString", "coordinates": [ [ -0.878906, 46.012224 ], [ 0.000000, 46.316584 ], [ 16.171875, 51.618017 ] ] } }
] }
] }
,
{ "type": "FeatureCollection", "properties": { "zoom": 3, "x": 7, "y": 3 }, "features": [
{ "type": "FeatureCollection", "properties": { "layer": "in", "version": 2, "extent": 4096 }, "features": [
<<<<<<< HEAD
{ "type": "Feature", "properties": { "boolean": true, "otherboolean": false, "stringify": "[\"yes\",27,27,1.4e+27,{\"foo\":\"bar\"}]", "escape": "foo\u0001bar,ü\"\\/\u0008\u000c\u000a\u000d\u0009→🐂🐳", "prêt": "ready" }, "geometry": { "type": "Polygon", "coordinates": [ [ [ 180.878906, 41.640078 ], [ 180.878906, 36.385913 ], [ 180.000000, 36.518466 ], [ 175.781250, 37.160317 ], [ 169.420166, 40.979898 ], [ 168.288574, 41.640078 ], [ 180.878906, 41.640078 ] ] ] } }
=======
{ "type": "Feature", "properties": { "boolean": true, "otherboolean": false, "stringify": "[\"yes\",27,27,1.4e+27,{\"foo\":\"bar\"}]", "": "something for nothing", "escape": "foo\u0001bar,ü\"\\/\u0008\u000c\u000a\u000d\u0009→🐂🐳", "prêt": "ready" }, "geometry": { "type": "Polygon", "coordinates": [ [ [ 180.878906, 41.640078 ], [ 180.878906, 36.385913 ], [ 180.000000, 36.518466 ], [ 175.781250, 37.160317 ], [ 169.420166, 40.979898 ], [ 168.288574, 41.640078 ], [ 180.878906, 41.640078 ] ] ] } }
>>>>>>> f1c3811d
] }
] }
,
{ "type": "FeatureCollection", "properties": { "zoom": 3, "x": 7, "y": 2 }, "features": [
{ "type": "FeatureCollection", "properties": { "layer": "in", "version": 2, "extent": 4096 }, "features": [
<<<<<<< HEAD
{ "type": "Feature", "properties": { "boolean": true, "otherboolean": false, "stringify": "[\"yes\",27,27,1.4e+27,{\"foo\":\"bar\"}]", "escape": "foo\u0001bar,ü\"\\/\u0008\u000c\u000a\u000d\u0009→🐂🐳", "prêt": "ready" }, "geometry": { "type": "Polygon", "coordinates": [ [ [ 180.878906, 62.047288 ], [ 180.000000, 61.653379 ], [ 174.023438, 58.813742 ], [ 171.562500, 54.367759 ], [ 174.023438, 47.279229 ], [ 180.878906, 44.902578 ], [ 180.878906, 40.313043 ], [ 170.562744, 40.313043 ], [ 169.420166, 40.979898 ], [ 161.718750, 45.336702 ], [ 156.796875, 54.977614 ], [ 163.476562, 62.431074 ], [ 170.507812, 64.774125 ], [ 175.187988, 66.513260 ], [ 176.165771, 66.861082 ], [ 180.878906, 66.861082 ], [ 180.878906, 62.047288 ] ] ] } }
=======
{ "type": "Feature", "properties": { "boolean": true, "otherboolean": false, "stringify": "[\"yes\",27,27,1.4e+27,{\"foo\":\"bar\"}]", "": "something for nothing", "escape": "foo\u0001bar,ü\"\\/\u0008\u000c\u000a\u000d\u0009→🐂🐳", "prêt": "ready" }, "geometry": { "type": "Polygon", "coordinates": [ [ [ 180.878906, 62.047288 ], [ 180.000000, 61.653379 ], [ 174.023438, 58.813742 ], [ 171.562500, 54.367759 ], [ 174.023438, 47.279229 ], [ 180.878906, 44.902578 ], [ 180.878906, 40.313043 ], [ 170.562744, 40.313043 ], [ 169.420166, 40.979898 ], [ 161.718750, 45.336702 ], [ 156.796875, 54.977614 ], [ 163.476562, 62.431074 ], [ 170.507812, 64.774125 ], [ 175.187988, 66.513260 ], [ 176.165771, 66.861082 ], [ 180.878906, 66.861082 ], [ 180.878906, 62.047288 ] ] ] } }
>>>>>>> f1c3811d
] }
] }
,
{ "type": "FeatureCollection", "properties": { "zoom": 3, "x": 7, "y": 1 }, "features": [
{ "type": "FeatureCollection", "properties": { "layer": "in", "version": 2, "extent": 4096 }, "features": [
<<<<<<< HEAD
{ "type": "Feature", "properties": { "boolean": true, "otherboolean": false, "stringify": "[\"yes\",27,27,1.4e+27,{\"foo\":\"bar\"}]", "escape": "foo\u0001bar,ü\"\\/\u0008\u000c\u000a\u000d\u0009→🐂🐳", "prêt": "ready" }, "geometry": { "type": "Polygon", "coordinates": [ [ [ 180.878906, 67.579908 ], [ 180.878906, 66.160511 ], [ 174.210205, 66.160511 ], [ 175.187988, 66.513260 ], [ 177.539062, 67.339861 ], [ 180.878906, 67.579908 ] ] ] } }
=======
{ "type": "Feature", "properties": { "boolean": true, "otherboolean": false, "stringify": "[\"yes\",27,27,1.4e+27,{\"foo\":\"bar\"}]", "": "something for nothing", "escape": "foo\u0001bar,ü\"\\/\u0008\u000c\u000a\u000d\u0009→🐂🐳", "prêt": "ready" }, "geometry": { "type": "Polygon", "coordinates": [ [ [ 180.878906, 67.579908 ], [ 180.878906, 66.160511 ], [ 174.210205, 66.160511 ], [ 175.187988, 66.513260 ], [ 177.539062, 67.339861 ], [ 180.878906, 67.579908 ] ] ] } }
>>>>>>> f1c3811d
] }
] }
,
{ "type": "FeatureCollection", "properties": { "zoom": 4, "x": 0, "y": 6 }, "features": [
{ "type": "FeatureCollection", "properties": { "layer": "in", "version": 2, "extent": 4096 }, "features": [
<<<<<<< HEAD
{ "type": "Feature", "properties": { "boolean": true, "otherboolean": false, "stringify": "[\"yes\",27,27,1.4e+27,{\"foo\":\"bar\"}]", "escape": "foo\u0001bar,ü\"\\/\u0008\u000c\u000a\u000d\u0009→🐂🐳", "prêt": "ready" }, "geometry": { "type": "Polygon", "coordinates": [ [ [ -157.060547, 41.310824 ], [ -157.060547, 36.866438 ], [ -157.500000, 36.796090 ], [ -169.453125, 34.885931 ], [ -180.000000, 36.518466 ], [ -180.439453, 36.589068 ], [ -180.439453, 41.310824 ], [ -157.060547, 41.310824 ] ] ] } }
=======
{ "type": "Feature", "properties": { "boolean": true, "otherboolean": false, "stringify": "[\"yes\",27,27,1.4e+27,{\"foo\":\"bar\"}]", "": "something for nothing", "escape": "foo\u0001bar,ü\"\\/\u0008\u000c\u000a\u000d\u0009→🐂🐳", "prêt": "ready" }, "geometry": { "type": "Polygon", "coordinates": [ [ [ -157.060547, 41.310824 ], [ -157.060547, 36.866438 ], [ -157.500000, 36.796090 ], [ -169.453125, 34.885931 ], [ -180.000000, 36.518466 ], [ -180.439453, 36.589068 ], [ -180.439453, 41.310824 ], [ -157.060547, 41.310824 ] ] ] } }
>>>>>>> f1c3811d
] }
] }
,
{ "type": "FeatureCollection", "properties": { "zoom": 4, "x": 0, "y": 5 }, "features": [
{ "type": "FeatureCollection", "properties": { "layer": "in", "version": 2, "extent": 4096 }, "features": [
<<<<<<< HEAD
{ "type": "Feature", "properties": { "boolean": true, "otherboolean": false, "stringify": "[\"yes\",27,27,1.4e+27,{\"foo\":\"bar\"}]", "escape": "foo\u0001bar,ü\"\\/\u0008\u000c\u000a\u000d\u0009→🐂🐳", "prêt": "ready" }, "geometry": { "type": "Polygon", "coordinates": [ [ [ -157.060547, 45.525592 ], [ -157.060547, 40.647304 ], [ -180.439453, 40.647304 ], [ -180.439453, 45.367584 ], [ -177.539062, 44.339565 ], [ -164.882812, 43.325178 ], [ -157.500000, 45.406164 ], [ -157.060547, 45.525592 ] ] ] } }
=======
{ "type": "Feature", "properties": { "boolean": true, "otherboolean": false, "stringify": "[\"yes\",27,27,1.4e+27,{\"foo\":\"bar\"}]", "": "something for nothing", "escape": "foo\u0001bar,ü\"\\/\u0008\u000c\u000a\u000d\u0009→🐂🐳", "prêt": "ready" }, "geometry": { "type": "Polygon", "coordinates": [ [ [ -157.060547, 45.525592 ], [ -157.060547, 40.647304 ], [ -180.439453, 40.647304 ], [ -180.439453, 45.367584 ], [ -177.539062, 44.339565 ], [ -164.882812, 43.325178 ], [ -157.500000, 45.406164 ], [ -157.060547, 45.525592 ] ] ] } }
>>>>>>> f1c3811d
] }
] }
,
{ "type": "FeatureCollection", "properties": { "zoom": 4, "x": 0, "y": 4 }, "features": [
{ "type": "FeatureCollection", "properties": { "layer": "in", "version": 2, "extent": 4096 }, "features": [
<<<<<<< HEAD
{ "type": "Feature", "properties": { "boolean": true, "otherboolean": false, "stringify": "[\"yes\",27,27,1.4e+27,{\"foo\":\"bar\"}]", "escape": "foo\u0001bar,ü\"\\/\u0008\u000c\u000a\u000d\u0009→🐂🐳", "prêt": "ready" }, "geometry": { "type": "Polygon", "coordinates": [ [ [ -157.060547, 66.687784 ], [ -157.060547, 63.484863 ], [ -157.500000, 63.597448 ], [ -158.554688, 63.860036 ], [ -169.453125, 64.472794 ], [ -177.890625, 62.593341 ], [ -180.000000, 61.650771 ], [ -180.439453, 61.451896 ], [ -180.439453, 66.687784 ], [ -157.060547, 66.687784 ] ] ] } }
=======
{ "type": "Feature", "properties": { "boolean": true, "otherboolean": false, "stringify": "[\"yes\",27,27,1.4e+27,{\"foo\":\"bar\"}]", "": "something for nothing", "escape": "foo\u0001bar,ü\"\\/\u0008\u000c\u000a\u000d\u0009→🐂🐳", "prêt": "ready" }, "geometry": { "type": "Polygon", "coordinates": [ [ [ -157.060547, 66.687784 ], [ -157.060547, 63.484863 ], [ -157.500000, 63.597448 ], [ -158.554688, 63.860036 ], [ -169.453125, 64.472794 ], [ -177.890625, 62.593341 ], [ -180.000000, 61.650771 ], [ -180.439453, 61.451896 ], [ -180.439453, 66.687784 ], [ -157.060547, 66.687784 ] ] ] } }
>>>>>>> f1c3811d
] }
] }
,
{ "type": "FeatureCollection", "properties": { "zoom": 4, "x": 0, "y": 3 }, "features": [
{ "type": "FeatureCollection", "properties": { "layer": "in", "version": 2, "extent": 4096 }, "features": [
<<<<<<< HEAD
{ "type": "Feature", "properties": { "boolean": true, "otherboolean": false, "stringify": "[\"yes\",27,27,1.4e+27,{\"foo\":\"bar\"}]", "escape": "foo\u0001bar,ü\"\\/\u0008\u000c\u000a\u000d\u0009→🐂🐳", "prêt": "ready" }, "geometry": { "type": "Polygon", "coordinates": [ [ [ -169.101562, 68.269387 ], [ -157.500000, 68.153165 ], [ -157.060547, 68.149077 ], [ -157.060547, 66.337505 ], [ -180.439453, 66.337505 ], [ -180.439453, 67.485442 ], [ -180.000000, 67.514872 ], [ -169.101562, 68.269387 ] ] ] } }
=======
{ "type": "Feature", "properties": { "boolean": true, "otherboolean": false, "stringify": "[\"yes\",27,27,1.4e+27,{\"foo\":\"bar\"}]", "": "something for nothing", "escape": "foo\u0001bar,ü\"\\/\u0008\u000c\u000a\u000d\u0009→🐂🐳", "prêt": "ready" }, "geometry": { "type": "Polygon", "coordinates": [ [ [ -169.101562, 68.269387 ], [ -157.500000, 68.153165 ], [ -157.060547, 68.149077 ], [ -157.060547, 66.337505 ], [ -180.439453, 66.337505 ], [ -180.439453, 67.485442 ], [ -180.000000, 67.514872 ], [ -169.101562, 68.269387 ] ] ] } }
>>>>>>> f1c3811d
] }
] }
,
{ "type": "FeatureCollection", "properties": { "zoom": 4, "x": 1, "y": 6 }, "features": [
{ "type": "FeatureCollection", "properties": { "layer": "in", "version": 2, "extent": 4096 }, "features": [
<<<<<<< HEAD
{ "type": "Feature", "properties": { "boolean": true, "otherboolean": false, "stringify": "[\"yes\",27,27,1.4e+27,{\"foo\":\"bar\"}]", "escape": "foo\u0001bar,ü\"\\/\u0008\u000c\u000a\u000d\u0009→🐂🐳", "prêt": "ready" }, "geometry": { "type": "Polygon", "coordinates": [ [ [ -143.009033, 41.310824 ], [ -143.404541, 40.979898 ], [ -146.250000, 38.548165 ], [ -157.500000, 36.796090 ], [ -157.939453, 36.725677 ], [ -157.939453, 41.310824 ], [ -143.009033, 41.310824 ] ] ] } }
=======
{ "type": "Feature", "properties": { "boolean": true, "otherboolean": false, "stringify": "[\"yes\",27,27,1.4e+27,{\"foo\":\"bar\"}]", "": "something for nothing", "escape": "foo\u0001bar,ü\"\\/\u0008\u000c\u000a\u000d\u0009→🐂🐳", "prêt": "ready" }, "geometry": { "type": "Polygon", "coordinates": [ [ [ -143.009033, 41.310824 ], [ -143.404541, 40.979898 ], [ -146.250000, 38.548165 ], [ -157.500000, 36.796090 ], [ -157.939453, 36.725677 ], [ -157.939453, 41.310824 ], [ -143.009033, 41.310824 ] ] ] } }
>>>>>>> f1c3811d
] }
] }
,
{ "type": "FeatureCollection", "properties": { "zoom": 4, "x": 1, "y": 5 }, "features": [
{ "type": "FeatureCollection", "properties": { "layer": "in", "version": 2, "extent": 4096 }, "features": [
<<<<<<< HEAD
{ "type": "Feature", "properties": { "boolean": true, "otherboolean": false, "stringify": "[\"yes\",27,27,1.4e+27,{\"foo\":\"bar\"}]", "escape": "foo\u0001bar,ü\"\\/\u0008\u000c\u000a\u000d\u0009→🐂🐳", "prêt": "ready" }, "geometry": { "type": "Polygon", "coordinates": [ [ [ -134.560547, 56.022948 ], [ -134.560547, 47.978891 ], [ -135.000000, 47.650588 ], [ -143.800049, 40.647304 ], [ -157.939453, 40.647304 ], [ -157.939453, 45.282617 ], [ -157.500000, 45.406164 ], [ -153.281250, 46.558860 ], [ -144.492188, 51.179343 ], [ -143.959351, 55.776573 ], [ -143.931885, 56.022948 ], [ -134.560547, 56.022948 ] ] ] } }
=======
{ "type": "Feature", "properties": { "boolean": true, "otherboolean": false, "stringify": "[\"yes\",27,27,1.4e+27,{\"foo\":\"bar\"}]", "": "something for nothing", "escape": "foo\u0001bar,ü\"\\/\u0008\u000c\u000a\u000d\u0009→🐂🐳", "prêt": "ready" }, "geometry": { "type": "Polygon", "coordinates": [ [ [ -134.560547, 56.022948 ], [ -134.560547, 47.978891 ], [ -135.000000, 47.650588 ], [ -143.800049, 40.647304 ], [ -157.939453, 40.647304 ], [ -157.939453, 45.282617 ], [ -157.500000, 45.406164 ], [ -153.281250, 46.558860 ], [ -144.492188, 51.179343 ], [ -143.959351, 55.776573 ], [ -143.931885, 56.022948 ], [ -134.560547, 56.022948 ] ] ] } }
>>>>>>> f1c3811d
] }
] }
,
{ "type": "FeatureCollection", "properties": { "zoom": 4, "x": 1, "y": 4 }, "features": [
{ "type": "FeatureCollection", "properties": { "layer": "in", "version": 2, "extent": 4096 }, "features": [
<<<<<<< HEAD
{ "type": "Feature", "properties": { "boolean": true, "otherboolean": false, "stringify": "[\"yes\",27,27,1.4e+27,{\"foo\":\"bar\"}]", "escape": "foo\u0001bar,ü\"\\/\u0008\u000c\u000a\u000d\u0009→🐂🐳", "prêt": "ready" }, "geometry": { "type": "Polygon", "coordinates": [ [ [ -147.782593, 66.687784 ], [ -146.815796, 66.513260 ], [ -144.492188, 66.089364 ], [ -135.000000, 62.570575 ], [ -134.648438, 62.431074 ], [ -134.560547, 62.232115 ], [ -134.560547, 55.528631 ], [ -143.992310, 55.528631 ], [ -143.959351, 55.776573 ], [ -143.789062, 57.136239 ], [ -148.007812, 61.100789 ], [ -157.500000, 63.597448 ], [ -157.939453, 63.707156 ], [ -157.939453, 66.687784 ], [ -147.782593, 66.687784 ] ] ] } }
=======
{ "type": "Feature", "properties": { "boolean": true, "otherboolean": false, "stringify": "[\"yes\",27,27,1.4e+27,{\"foo\":\"bar\"}]", "": "something for nothing", "escape": "foo\u0001bar,ü\"\\/\u0008\u000c\u000a\u000d\u0009→🐂🐳", "prêt": "ready" }, "geometry": { "type": "Polygon", "coordinates": [ [ [ -147.782593, 66.687784 ], [ -146.815796, 66.513260 ], [ -144.492188, 66.089364 ], [ -135.000000, 62.570575 ], [ -134.648438, 62.431074 ], [ -134.560547, 62.232115 ], [ -134.560547, 55.528631 ], [ -143.992310, 55.528631 ], [ -143.959351, 55.776573 ], [ -143.789062, 57.136239 ], [ -148.007812, 61.100789 ], [ -157.500000, 63.597448 ], [ -157.939453, 63.707156 ], [ -157.939453, 66.687784 ], [ -147.782593, 66.687784 ] ] ] } }
>>>>>>> f1c3811d
] }
] }
,
{ "type": "FeatureCollection", "properties": { "zoom": 4, "x": 1, "y": 3 }, "features": [
{ "type": "FeatureCollection", "properties": { "layer": "in", "version": 2, "extent": 4096 }, "features": [
<<<<<<< HEAD
{ "type": "Feature", "properties": { "boolean": true, "otherboolean": false, "stringify": "[\"yes\",27,27,1.4e+27,{\"foo\":\"bar\"}]", "escape": "foo\u0001bar,ü\"\\/\u0008\u000c\u000a\u000d\u0009→🐂🐳", "prêt": "ready" }, "geometry": { "type": "Polygon", "coordinates": [ [ [ -157.939453, 68.159297 ], [ -157.500000, 68.153165 ], [ -156.093750, 68.138852 ], [ -146.815796, 66.513260 ], [ -145.848999, 66.337505 ], [ -157.939453, 66.337505 ], [ -157.939453, 68.159297 ] ] ] } }
=======
{ "type": "Feature", "properties": { "boolean": true, "otherboolean": false, "stringify": "[\"yes\",27,27,1.4e+27,{\"foo\":\"bar\"}]", "": "something for nothing", "escape": "foo\u0001bar,ü\"\\/\u0008\u000c\u000a\u000d\u0009→🐂🐳", "prêt": "ready" }, "geometry": { "type": "Polygon", "coordinates": [ [ [ -157.939453, 68.159297 ], [ -157.500000, 68.153165 ], [ -156.093750, 68.138852 ], [ -146.815796, 66.513260 ], [ -145.848999, 66.337505 ], [ -157.939453, 66.337505 ], [ -157.939453, 68.159297 ] ] ] } }
>>>>>>> f1c3811d
] }
] }
,
{ "type": "FeatureCollection", "properties": { "zoom": 4, "x": 2, "y": 5 }, "features": [
{ "type": "FeatureCollection", "properties": { "layer": "in", "version": 2, "extent": 4096 }, "features": [
<<<<<<< HEAD
{ "type": "Feature", "properties": { "boolean": true, "otherboolean": false, "stringify": "[\"yes\",27,27,1.4e+27,{\"foo\":\"bar\"}]", "escape": "foo\u0001bar,ü\"\\/\u0008\u000c\u000a\u000d\u0009→🐂🐳", "prêt": "ready" }, "geometry": { "type": "Polygon", "coordinates": [ [ [ -132.072144, 56.022948 ], [ -131.984253, 55.776573 ], [ -131.835938, 55.379110 ], [ -133.593750, 48.690960 ], [ -135.000000, 47.650588 ], [ -135.439453, 47.320207 ], [ -135.439453, 56.022948 ], [ -132.072144, 56.022948 ] ] ] } }
=======
{ "type": "Feature", "properties": { "boolean": true, "otherboolean": false, "stringify": "[\"yes\",27,27,1.4e+27,{\"foo\":\"bar\"}]", "": "something for nothing", "escape": "foo\u0001bar,ü\"\\/\u0008\u000c\u000a\u000d\u0009→🐂🐳", "prêt": "ready" }, "geometry": { "type": "Polygon", "coordinates": [ [ [ -132.072144, 56.022948 ], [ -131.984253, 55.776573 ], [ -131.835938, 55.379110 ], [ -133.593750, 48.690960 ], [ -135.000000, 47.650588 ], [ -135.439453, 47.320207 ], [ -135.439453, 56.022948 ], [ -132.072144, 56.022948 ] ] ] } }
>>>>>>> f1c3811d
] }
] }
,
{ "type": "FeatureCollection", "properties": { "zoom": 4, "x": 2, "y": 4 }, "features": [
{ "type": "FeatureCollection", "properties": { "layer": "in", "version": 2, "extent": 4096 }, "features": [
<<<<<<< HEAD
{ "type": "Feature", "properties": { "boolean": true, "otherboolean": false, "stringify": "[\"yes\",27,27,1.4e+27,{\"foo\":\"bar\"}]", "escape": "foo\u0001bar,ü\"\\/\u0008\u000c\u000a\u000d\u0009→🐂🐳", "prêt": "ready" }, "geometry": { "type": "Polygon", "coordinates": [ [ [ -135.439453, 62.744665 ], [ -135.000000, 62.570575 ], [ -134.648438, 62.431074 ], [ -131.984253, 55.776573 ], [ -131.890869, 55.528631 ], [ -135.439453, 55.528631 ], [ -135.439453, 62.744665 ] ] ] } }
=======
{ "type": "Feature", "properties": { "boolean": true, "otherboolean": false, "stringify": "[\"yes\",27,27,1.4e+27,{\"foo\":\"bar\"}]", "": "something for nothing", "escape": "foo\u0001bar,ü\"\\/\u0008\u000c\u000a\u000d\u0009→🐂🐳", "prêt": "ready" }, "geometry": { "type": "Polygon", "coordinates": [ [ [ -135.439453, 62.744665 ], [ -135.000000, 62.570575 ], [ -134.648438, 62.431074 ], [ -131.984253, 55.776573 ], [ -131.890869, 55.528631 ], [ -135.439453, 55.528631 ], [ -135.439453, 62.744665 ] ] ] } }
>>>>>>> f1c3811d
] }
] }
,
{ "type": "FeatureCollection", "properties": { "zoom": 4, "x": 7, "y": 5 }, "features": [
{ "type": "FeatureCollection", "properties": { "layer": "in", "version": 2, "extent": 4096 }, "features": [
{ "type": "Feature", "properties": { "zoom": "3-5" }, "geometry": { "type": "LineString", "coordinates": [ [ -2.109375, 45.583290 ], [ 0.000000, 46.316584 ], [ 0.439453, 46.468133 ] ] } }
] }
] }
,
{ "type": "FeatureCollection", "properties": { "zoom": 4, "x": 8, "y": 5 }, "features": [
{ "type": "FeatureCollection", "properties": { "layer": "in", "version": 2, "extent": 4096 }, "features": [
{ "type": "Feature", "properties": { "zoom": "3-5" }, "geometry": { "type": "LineString", "coordinates": [ [ -0.439453, 46.164614 ], [ 0.000000, 46.316584 ], [ 16.171875, 51.618017 ] ] } }
] }
] }
,
{ "type": "FeatureCollection", "properties": { "zoom": 4, "x": 14, "y": 5 }, "features": [
{ "type": "FeatureCollection", "properties": { "layer": "in", "version": 2, "extent": 4096 }, "features": [
<<<<<<< HEAD
{ "type": "Feature", "properties": { "boolean": true, "otherboolean": false, "stringify": "[\"yes\",27,27,1.4e+27,{\"foo\":\"bar\"}]", "escape": "foo\u0001bar,ü\"\\/\u0008\u000c\u000a\u000d\u0009→🐂🐳", "prêt": "ready" }, "geometry": { "type": "Polygon", "coordinates": [ [ [ 157.939453, 56.022948 ], [ 157.939453, 52.915527 ], [ 157.500000, 53.719466 ], [ 156.796875, 54.977614 ], [ 157.445068, 55.776573 ], [ 157.648315, 56.022948 ], [ 157.939453, 56.022948 ] ] ] } }
=======
{ "type": "Feature", "properties": { "boolean": true, "otherboolean": false, "stringify": "[\"yes\",27,27,1.4e+27,{\"foo\":\"bar\"}]", "": "something for nothing", "escape": "foo\u0001bar,ü\"\\/\u0008\u000c\u000a\u000d\u0009→🐂🐳", "prêt": "ready" }, "geometry": { "type": "Polygon", "coordinates": [ [ [ 157.939453, 56.022948 ], [ 157.939453, 52.915527 ], [ 157.500000, 53.719466 ], [ 156.796875, 54.977614 ], [ 157.445068, 55.776573 ], [ 157.648315, 56.022948 ], [ 157.939453, 56.022948 ] ] ] } }
>>>>>>> f1c3811d
] }
] }
,
{ "type": "FeatureCollection", "properties": { "zoom": 4, "x": 14, "y": 4 }, "features": [
{ "type": "FeatureCollection", "properties": { "layer": "in", "version": 2, "extent": 4096 }, "features": [
<<<<<<< HEAD
{ "type": "Feature", "properties": { "boolean": true, "otherboolean": false, "stringify": "[\"yes\",27,27,1.4e+27,{\"foo\":\"bar\"}]", "escape": "foo\u0001bar,ü\"\\/\u0008\u000c\u000a\u000d\u0009→🐂🐳", "prêt": "ready" }, "geometry": { "type": "Polygon", "coordinates": [ [ [ 157.939453, 56.368293 ], [ 157.939453, 55.528631 ], [ 157.241821, 55.528631 ], [ 157.445068, 55.776573 ], [ 157.500000, 55.841398 ], [ 157.939453, 56.368293 ] ] ] } }
=======
{ "type": "Feature", "properties": { "boolean": true, "otherboolean": false, "stringify": "[\"yes\",27,27,1.4e+27,{\"foo\":\"bar\"}]", "": "something for nothing", "escape": "foo\u0001bar,ü\"\\/\u0008\u000c\u000a\u000d\u0009→🐂🐳", "prêt": "ready" }, "geometry": { "type": "Polygon", "coordinates": [ [ [ 157.939453, 56.368293 ], [ 157.939453, 55.528631 ], [ 157.241821, 55.528631 ], [ 157.445068, 55.776573 ], [ 157.500000, 55.841398 ], [ 157.939453, 56.368293 ] ] ] } }
>>>>>>> f1c3811d
] }
] }
,
{ "type": "FeatureCollection", "properties": { "zoom": 4, "x": 15, "y": 6 }, "features": [
{ "type": "FeatureCollection", "properties": { "layer": "in", "version": 2, "extent": 4096 }, "features": [
<<<<<<< HEAD
{ "type": "Feature", "properties": { "boolean": true, "otherboolean": false, "stringify": "[\"yes\",27,27,1.4e+27,{\"foo\":\"bar\"}]", "escape": "foo\u0001bar,ü\"\\/\u0008\u000c\u000a\u000d\u0009→🐂🐳", "prêt": "ready" }, "geometry": { "type": "Polygon", "coordinates": [ [ [ 180.439453, 41.310824 ], [ 180.439453, 36.452218 ], [ 180.000000, 36.518466 ], [ 175.781250, 37.160317 ], [ 169.425659, 40.979898 ], [ 168.859863, 41.310824 ], [ 180.439453, 41.310824 ] ] ] } }
=======
{ "type": "Feature", "properties": { "boolean": true, "otherboolean": false, "stringify": "[\"yes\",27,27,1.4e+27,{\"foo\":\"bar\"}]", "": "something for nothing", "escape": "foo\u0001bar,ü\"\\/\u0008\u000c\u000a\u000d\u0009→🐂🐳", "prêt": "ready" }, "geometry": { "type": "Polygon", "coordinates": [ [ [ 180.439453, 41.310824 ], [ 180.439453, 36.452218 ], [ 180.000000, 36.518466 ], [ 175.781250, 37.160317 ], [ 169.425659, 40.979898 ], [ 168.859863, 41.310824 ], [ 180.439453, 41.310824 ] ] ] } }
>>>>>>> f1c3811d
] }
] }
,
{ "type": "FeatureCollection", "properties": { "zoom": 4, "x": 15, "y": 5 }, "features": [
{ "type": "FeatureCollection", "properties": { "layer": "in", "version": 2, "extent": 4096 }, "features": [
<<<<<<< HEAD
{ "type": "Feature", "properties": { "boolean": true, "otherboolean": false, "stringify": "[\"yes\",27,27,1.4e+27,{\"foo\":\"bar\"}]", "escape": "foo\u0001bar,ü\"\\/\u0008\u000c\u000a\u000d\u0009→🐂🐳", "prêt": "ready" }, "geometry": { "type": "Polygon", "coordinates": [ [ [ 180.439453, 45.058001 ], [ 180.439453, 40.647304 ], [ 169.991455, 40.647304 ], [ 169.425659, 40.979898 ], [ 161.718750, 45.336702 ], [ 157.500000, 53.719466 ], [ 157.060547, 54.511516 ], [ 157.060547, 55.304138 ], [ 157.648315, 56.022948 ], [ 172.441406, 56.022948 ], [ 172.309570, 55.776573 ], [ 171.562500, 54.367759 ], [ 174.023438, 47.279229 ], [ 180.439453, 45.058001 ] ] ] } }
=======
{ "type": "Feature", "properties": { "boolean": true, "otherboolean": false, "stringify": "[\"yes\",27,27,1.4e+27,{\"foo\":\"bar\"}]", "": "something for nothing", "escape": "foo\u0001bar,ü\"\\/\u0008\u000c\u000a\u000d\u0009→🐂🐳", "prêt": "ready" }, "geometry": { "type": "Polygon", "coordinates": [ [ [ 180.439453, 45.058001 ], [ 180.439453, 40.647304 ], [ 169.991455, 40.647304 ], [ 169.425659, 40.979898 ], [ 161.718750, 45.336702 ], [ 157.500000, 53.719466 ], [ 157.060547, 54.511516 ], [ 157.060547, 55.304138 ], [ 157.648315, 56.022948 ], [ 172.441406, 56.022948 ], [ 172.309570, 55.776573 ], [ 171.562500, 54.367759 ], [ 174.023438, 47.279229 ], [ 180.439453, 45.058001 ] ] ] } }
>>>>>>> f1c3811d
] }
] }
,
{ "type": "FeatureCollection", "properties": { "zoom": 4, "x": 15, "y": 4 }, "features": [
{ "type": "FeatureCollection", "properties": { "layer": "in", "version": 2, "extent": 4096 }, "features": [
<<<<<<< HEAD
{ "type": "Feature", "properties": { "boolean": true, "otherboolean": false, "stringify": "[\"yes\",27,27,1.4e+27,{\"foo\":\"bar\"}]", "escape": "foo\u0001bar,ü\"\\/\u0008\u000c\u000a\u000d\u0009→🐂🐳", "prêt": "ready" }, "geometry": { "type": "Polygon", "coordinates": [ [ [ 180.439453, 66.687784 ], [ 180.439453, 61.850966 ], [ 180.000000, 61.650771 ], [ 174.023438, 58.813742 ], [ 172.309570, 55.776573 ], [ 172.177734, 55.528631 ], [ 157.241821, 55.528631 ], [ 157.500000, 55.841398 ], [ 163.476562, 62.431074 ], [ 170.507812, 64.774125 ], [ 175.187988, 66.513260 ], [ 175.676880, 66.687784 ], [ 180.439453, 66.687784 ] ] ] } }
=======
{ "type": "Feature", "properties": { "boolean": true, "otherboolean": false, "stringify": "[\"yes\",27,27,1.4e+27,{\"foo\":\"bar\"}]", "": "something for nothing", "escape": "foo\u0001bar,ü\"\\/\u0008\u000c\u000a\u000d\u0009→🐂🐳", "prêt": "ready" }, "geometry": { "type": "Polygon", "coordinates": [ [ [ 180.439453, 66.687784 ], [ 180.439453, 61.850966 ], [ 180.000000, 61.650771 ], [ 174.023438, 58.813742 ], [ 172.309570, 55.776573 ], [ 172.177734, 55.528631 ], [ 157.241821, 55.528631 ], [ 157.500000, 55.841398 ], [ 163.476562, 62.431074 ], [ 170.507812, 64.774125 ], [ 175.187988, 66.513260 ], [ 175.676880, 66.687784 ], [ 180.439453, 66.687784 ] ] ] } }
>>>>>>> f1c3811d
] }
] }
,
{ "type": "FeatureCollection", "properties": { "zoom": 4, "x": 15, "y": 3 }, "features": [
{ "type": "FeatureCollection", "properties": { "layer": "in", "version": 2, "extent": 4096 }, "features": [
<<<<<<< HEAD
{ "type": "Feature", "properties": { "boolean": true, "otherboolean": false, "stringify": "[\"yes\",27,27,1.4e+27,{\"foo\":\"bar\"}]", "escape": "foo\u0001bar,ü\"\\/\u0008\u000c\u000a\u000d\u0009→🐂🐳", "prêt": "ready" }, "geometry": { "type": "Polygon", "coordinates": [ [ [ 180.439453, 67.546363 ], [ 180.439453, 66.337505 ], [ 174.699097, 66.337505 ], [ 175.187988, 66.513260 ], [ 177.539062, 67.339861 ], [ 180.000000, 67.514872 ], [ 180.439453, 67.546363 ] ] ] } }
=======
{ "type": "Feature", "properties": { "boolean": true, "otherboolean": false, "stringify": "[\"yes\",27,27,1.4e+27,{\"foo\":\"bar\"}]", "": "something for nothing", "escape": "foo\u0001bar,ü\"\\/\u0008\u000c\u000a\u000d\u0009→🐂🐳", "prêt": "ready" }, "geometry": { "type": "Polygon", "coordinates": [ [ [ 180.439453, 67.546363 ], [ 180.439453, 66.337505 ], [ 174.699097, 66.337505 ], [ 175.187988, 66.513260 ], [ 177.539062, 67.339861 ], [ 180.000000, 67.514872 ], [ 180.439453, 67.546363 ] ] ] } }
>>>>>>> f1c3811d
] }
] }
,
{ "type": "FeatureCollection", "properties": { "zoom": 5, "x": 0, "y": 12 }, "features": [
{ "type": "FeatureCollection", "properties": { "layer": "in", "version": 2, "extent": 4096 }, "features": [
<<<<<<< HEAD
{ "type": "Feature", "properties": { "boolean": true, "otherboolean": false, "stringify": "[\"yes\",27,27,1.4e+27,{\"foo\":\"bar\"}]", "escape": "foo\u0001bar,ü\"\\/\u0008\u000c\u000a\u000d\u0009→🐂🐳", "prêt": "ready" }, "geometry": { "type": "Polygon", "coordinates": [ [ [ -168.530273, 41.145570 ], [ -168.530273, 35.036743 ], [ -168.750000, 35.000754 ], [ -169.453125, 34.885931 ], [ -180.000000, 36.520673 ], [ -180.219727, 36.553775 ], [ -180.219727, 41.145570 ], [ -168.530273, 41.145570 ] ] ] } }
=======
{ "type": "Feature", "properties": { "boolean": true, "otherboolean": false, "stringify": "[\"yes\",27,27,1.4e+27,{\"foo\":\"bar\"}]", "": "something for nothing", "escape": "foo\u0001bar,ü\"\\/\u0008\u000c\u000a\u000d\u0009→🐂🐳", "prêt": "ready" }, "geometry": { "type": "Polygon", "coordinates": [ [ [ -168.530273, 41.145570 ], [ -168.530273, 35.036743 ], [ -168.750000, 35.000754 ], [ -169.453125, 34.885931 ], [ -180.000000, 36.520673 ], [ -180.219727, 36.553775 ], [ -180.219727, 41.145570 ], [ -168.530273, 41.145570 ] ] ] } }
>>>>>>> f1c3811d
] }
] }
,
{ "type": "FeatureCollection", "properties": { "zoom": 5, "x": 0, "y": 11 }, "features": [
{ "type": "FeatureCollection", "properties": { "layer": "in", "version": 2, "extent": 4096 }, "features": [
<<<<<<< HEAD
{ "type": "Feature", "properties": { "boolean": true, "otherboolean": false, "stringify": "[\"yes\",27,27,1.4e+27,{\"foo\":\"bar\"}]", "escape": "foo\u0001bar,ü\"\\/\u0008\u000c\u000a\u000d\u0009→🐂🐳", "prêt": "ready" }, "geometry": { "type": "Polygon", "coordinates": [ [ [ -168.530273, 43.620171 ], [ -168.530273, 40.813809 ], [ -180.219727, 40.813809 ], [ -180.219727, 45.290347 ], [ -177.539062, 44.339565 ], [ -168.750000, 43.638063 ], [ -168.530273, 43.620171 ] ] ] } }
=======
{ "type": "Feature", "properties": { "boolean": true, "otherboolean": false, "stringify": "[\"yes\",27,27,1.4e+27,{\"foo\":\"bar\"}]", "": "something for nothing", "escape": "foo\u0001bar,ü\"\\/\u0008\u000c\u000a\u000d\u0009→🐂🐳", "prêt": "ready" }, "geometry": { "type": "Polygon", "coordinates": [ [ [ -168.530273, 43.620171 ], [ -168.530273, 40.813809 ], [ -180.219727, 40.813809 ], [ -180.219727, 45.290347 ], [ -177.539062, 44.339565 ], [ -168.750000, 43.638063 ], [ -168.530273, 43.620171 ] ] ] } }
>>>>>>> f1c3811d
] }
] }
,
{ "type": "FeatureCollection", "properties": { "zoom": 5, "x": 0, "y": 9 }, "features": [
{ "type": "FeatureCollection", "properties": { "layer": "in", "version": 2, "extent": 4096 }, "features": [
<<<<<<< HEAD
{ "type": "Feature", "properties": { "boolean": true, "otherboolean": false, "stringify": "[\"yes\",27,27,1.4e+27,{\"foo\":\"bar\"}]", "escape": "foo\u0001bar,ü\"\\/\u0008\u000c\u000a\u000d\u0009→🐂🐳", "prêt": "ready" }, "geometry": { "type": "Polygon", "coordinates": [ [ [ -179.868164, 61.710706 ], [ -180.219727, 61.551493 ], [ -180.219727, 61.710706 ], [ -179.868164, 61.710706 ] ] ] } }
=======
{ "type": "Feature", "properties": { "boolean": true, "otherboolean": false, "stringify": "[\"yes\",27,27,1.4e+27,{\"foo\":\"bar\"}]", "": "something for nothing", "escape": "foo\u0001bar,ü\"\\/\u0008\u000c\u000a\u000d\u0009→🐂🐳", "prêt": "ready" }, "geometry": { "type": "Polygon", "coordinates": [ [ [ -179.868164, 61.710706 ], [ -180.219727, 61.551493 ], [ -180.219727, 61.710706 ], [ -179.868164, 61.710706 ] ] ] } }
>>>>>>> f1c3811d
] }
] }
,
{ "type": "FeatureCollection", "properties": { "zoom": 5, "x": 0, "y": 8 }, "features": [
{ "type": "FeatureCollection", "properties": { "layer": "in", "version": 2, "extent": 4096 }, "features": [
<<<<<<< HEAD
{ "type": "Feature", "properties": { "boolean": true, "otherboolean": false, "stringify": "[\"yes\",27,27,1.4e+27,{\"foo\":\"bar\"}]", "escape": "foo\u0001bar,ü\"\\/\u0008\u000c\u000a\u000d\u0009→🐂🐳", "prêt": "ready" }, "geometry": { "type": "Polygon", "coordinates": [ [ [ -168.530273, 66.600676 ], [ -168.530273, 64.421851 ], [ -168.750000, 64.433707 ], [ -169.453125, 64.472794 ], [ -177.890625, 62.593341 ], [ -180.000000, 61.650771 ], [ -180.219727, 61.551493 ], [ -180.219727, 66.600676 ], [ -168.530273, 66.600676 ] ] ] } }
=======
{ "type": "Feature", "properties": { "boolean": true, "otherboolean": false, "stringify": "[\"yes\",27,27,1.4e+27,{\"foo\":\"bar\"}]", "": "something for nothing", "escape": "foo\u0001bar,ü\"\\/\u0008\u000c\u000a\u000d\u0009→🐂🐳", "prêt": "ready" }, "geometry": { "type": "Polygon", "coordinates": [ [ [ -168.530273, 66.600676 ], [ -168.530273, 64.421851 ], [ -168.750000, 64.433707 ], [ -169.453125, 64.472794 ], [ -177.890625, 62.593341 ], [ -180.000000, 61.650771 ], [ -180.219727, 61.551493 ], [ -180.219727, 66.600676 ], [ -168.530273, 66.600676 ] ] ] } }
>>>>>>> f1c3811d
] }
] }
,
{ "type": "FeatureCollection", "properties": { "zoom": 5, "x": 0, "y": 7 }, "features": [
{ "type": "FeatureCollection", "properties": { "layer": "in", "version": 2, "extent": 4096 }, "features": [
<<<<<<< HEAD
{ "type": "Feature", "properties": { "boolean": true, "otherboolean": false, "stringify": "[\"yes\",27,27,1.4e+27,{\"foo\":\"bar\"}]", "escape": "foo\u0001bar,ü\"\\/\u0008\u000c\u000a\u000d\u0009→🐂🐳", "prêt": "ready" }, "geometry": { "type": "Polygon", "coordinates": [ [ [ -169.101562, 68.269387 ], [ -168.750000, 68.266336 ], [ -168.530273, 68.264302 ], [ -168.530273, 66.425537 ], [ -180.219727, 66.425537 ], [ -180.219727, 67.500161 ], [ -180.000000, 67.515922 ], [ -169.101562, 68.269387 ] ] ] } }
=======
{ "type": "Feature", "properties": { "boolean": true, "otherboolean": false, "stringify": "[\"yes\",27,27,1.4e+27,{\"foo\":\"bar\"}]", "": "something for nothing", "escape": "foo\u0001bar,ü\"\\/\u0008\u000c\u000a\u000d\u0009→🐂🐳", "prêt": "ready" }, "geometry": { "type": "Polygon", "coordinates": [ [ [ -169.101562, 68.269387 ], [ -168.750000, 68.266336 ], [ -168.530273, 68.264302 ], [ -168.530273, 66.425537 ], [ -180.219727, 66.425537 ], [ -180.219727, 67.500161 ], [ -180.000000, 67.515922 ], [ -169.101562, 68.269387 ] ] ] } }
>>>>>>> f1c3811d
] }
] }
,
{ "type": "FeatureCollection", "properties": { "zoom": 5, "x": 1, "y": 12 }, "features": [
{ "type": "FeatureCollection", "properties": { "layer": "in", "version": 2, "extent": 4096 }, "features": [
<<<<<<< HEAD
{ "type": "Feature", "properties": { "boolean": true, "otherboolean": false, "stringify": "[\"yes\",27,27,1.4e+27,{\"foo\":\"bar\"}]", "escape": "foo\u0001bar,ü\"\\/\u0008\u000c\u000a\u000d\u0009→🐂🐳", "prêt": "ready" }, "geometry": { "type": "Polygon", "coordinates": [ [ [ -157.280273, 41.145570 ], [ -157.280273, 36.831272 ], [ -157.500000, 36.796090 ], [ -168.750000, 35.000754 ], [ -168.969727, 34.964748 ], [ -168.969727, 41.145570 ], [ -157.280273, 41.145570 ] ] ] } }
=======
{ "type": "Feature", "properties": { "boolean": true, "otherboolean": false, "stringify": "[\"yes\",27,27,1.4e+27,{\"foo\":\"bar\"}]", "": "something for nothing", "escape": "foo\u0001bar,ü\"\\/\u0008\u000c\u000a\u000d\u0009→🐂🐳", "prêt": "ready" }, "geometry": { "type": "Polygon", "coordinates": [ [ [ -157.280273, 41.145570 ], [ -157.280273, 36.831272 ], [ -157.500000, 36.796090 ], [ -168.750000, 35.000754 ], [ -168.969727, 34.964748 ], [ -168.969727, 41.145570 ], [ -157.280273, 41.145570 ] ] ] } }
>>>>>>> f1c3811d
] }
] }
,
{ "type": "FeatureCollection", "properties": { "zoom": 5, "x": 1, "y": 11 }, "features": [
{ "type": "FeatureCollection", "properties": { "layer": "in", "version": 2, "extent": 4096 }, "features": [
<<<<<<< HEAD
{ "type": "Feature", "properties": { "boolean": true, "otherboolean": false, "stringify": "[\"yes\",27,27,1.4e+27,{\"foo\":\"bar\"}]", "escape": "foo\u0001bar,ü\"\\/\u0008\u000c\u000a\u000d\u0009→🐂🐳", "prêt": "ready" }, "geometry": { "type": "Polygon", "coordinates": [ [ [ -157.280273, 45.465910 ], [ -157.280273, 40.813809 ], [ -168.969727, 40.813809 ], [ -168.969727, 43.655950 ], [ -168.750000, 43.638063 ], [ -164.882812, 43.325178 ], [ -157.500000, 45.404235 ], [ -157.280273, 45.465910 ] ] ] } }
=======
{ "type": "Feature", "properties": { "boolean": true, "otherboolean": false, "stringify": "[\"yes\",27,27,1.4e+27,{\"foo\":\"bar\"}]", "": "something for nothing", "escape": "foo\u0001bar,ü\"\\/\u0008\u000c\u000a\u000d\u0009→🐂🐳", "prêt": "ready" }, "geometry": { "type": "Polygon", "coordinates": [ [ [ -157.280273, 45.465910 ], [ -157.280273, 40.813809 ], [ -168.969727, 40.813809 ], [ -168.969727, 43.655950 ], [ -168.750000, 43.638063 ], [ -164.882812, 43.325178 ], [ -157.500000, 45.404235 ], [ -157.280273, 45.465910 ] ] ] } }
>>>>>>> f1c3811d
] }
] }
,
{ "type": "FeatureCollection", "properties": { "zoom": 5, "x": 1, "y": 8 }, "features": [
{ "type": "FeatureCollection", "properties": { "layer": "in", "version": 2, "extent": 4096 }, "features": [
<<<<<<< HEAD
{ "type": "Feature", "properties": { "boolean": true, "otherboolean": false, "stringify": "[\"yes\",27,27,1.4e+27,{\"foo\":\"bar\"}]", "escape": "foo\u0001bar,ü\"\\/\u0008\u000c\u000a\u000d\u0009→🐂🐳", "prêt": "ready" }, "geometry": { "type": "Polygon", "coordinates": [ [ [ -157.280273, 66.600676 ], [ -157.280273, 63.541211 ], [ -157.500000, 63.596226 ], [ -158.554688, 63.860036 ], [ -168.750000, 64.433707 ], [ -168.969727, 64.446742 ], [ -168.969727, 66.600676 ], [ -157.280273, 66.600676 ] ] ] } }
=======
{ "type": "Feature", "properties": { "boolean": true, "otherboolean": false, "stringify": "[\"yes\",27,27,1.4e+27,{\"foo\":\"bar\"}]", "": "something for nothing", "escape": "foo\u0001bar,ü\"\\/\u0008\u000c\u000a\u000d\u0009→🐂🐳", "prêt": "ready" }, "geometry": { "type": "Polygon", "coordinates": [ [ [ -157.280273, 66.600676 ], [ -157.280273, 63.541211 ], [ -157.500000, 63.596226 ], [ -158.554688, 63.860036 ], [ -168.750000, 64.433707 ], [ -168.969727, 64.446742 ], [ -168.969727, 66.600676 ], [ -157.280273, 66.600676 ] ] ] } }
>>>>>>> f1c3811d
] }
] }
,
{ "type": "FeatureCollection", "properties": { "zoom": 5, "x": 1, "y": 7 }, "features": [
{ "type": "FeatureCollection", "properties": { "layer": "in", "version": 2, "extent": 4096 }, "features": [
<<<<<<< HEAD
{ "type": "Feature", "properties": { "boolean": true, "otherboolean": false, "stringify": "[\"yes\",27,27,1.4e+27,{\"foo\":\"bar\"}]", "escape": "foo\u0001bar,ü\"\\/\u0008\u000c\u000a\u000d\u0009→🐂🐳", "prêt": "ready" }, "geometry": { "type": "Polygon", "coordinates": [ [ [ -168.969727, 68.268370 ], [ -168.750000, 68.266336 ], [ -157.500000, 68.154187 ], [ -157.280273, 68.152143 ], [ -157.280273, 66.425537 ], [ -168.969727, 66.425537 ], [ -168.969727, 68.268370 ] ] ] } }
=======
{ "type": "Feature", "properties": { "boolean": true, "otherboolean": false, "stringify": "[\"yes\",27,27,1.4e+27,{\"foo\":\"bar\"}]", "": "something for nothing", "escape": "foo\u0001bar,ü\"\\/\u0008\u000c\u000a\u000d\u0009→🐂🐳", "prêt": "ready" }, "geometry": { "type": "Polygon", "coordinates": [ [ [ -168.969727, 68.268370 ], [ -168.750000, 68.266336 ], [ -157.500000, 68.154187 ], [ -157.280273, 68.152143 ], [ -157.280273, 66.425537 ], [ -168.969727, 66.425537 ], [ -168.969727, 68.268370 ] ] ] } }
>>>>>>> f1c3811d
] }
] }
,
{ "type": "FeatureCollection", "properties": { "zoom": 5, "x": 2, "y": 12 }, "features": [
{ "type": "FeatureCollection", "properties": { "layer": "in", "version": 2, "extent": 4096 }, "features": [
<<<<<<< HEAD
{ "type": "Feature", "properties": { "boolean": true, "otherboolean": false, "stringify": "[\"yes\",27,27,1.4e+27,{\"foo\":\"bar\"}]", "escape": "foo\u0001bar,ü\"\\/\u0008\u000c\u000a\u000d\u0009→🐂🐳", "prêt": "ready" }, "geometry": { "type": "Polygon", "coordinates": [ [ [ -146.030273, 41.145570 ], [ -146.030273, 38.739088 ], [ -146.250000, 38.548165 ], [ -157.500000, 36.796090 ], [ -157.719727, 36.760891 ], [ -157.719727, 41.145570 ], [ -146.030273, 41.145570 ] ] ] } }
=======
{ "type": "Feature", "properties": { "boolean": true, "otherboolean": false, "stringify": "[\"yes\",27,27,1.4e+27,{\"foo\":\"bar\"}]", "": "something for nothing", "escape": "foo\u0001bar,ü\"\\/\u0008\u000c\u000a\u000d\u0009→🐂🐳", "prêt": "ready" }, "geometry": { "type": "Polygon", "coordinates": [ [ [ -146.030273, 41.145570 ], [ -146.030273, 38.739088 ], [ -146.250000, 38.548165 ], [ -157.500000, 36.796090 ], [ -157.719727, 36.760891 ], [ -157.719727, 41.145570 ], [ -146.030273, 41.145570 ] ] ] } }
>>>>>>> f1c3811d
] }
] }
,
{ "type": "FeatureCollection", "properties": { "zoom": 5, "x": 2, "y": 11 }, "features": [
{ "type": "FeatureCollection", "properties": { "layer": "in", "version": 2, "extent": 4096 }, "features": [
<<<<<<< HEAD
{ "type": "Feature", "properties": { "boolean": true, "otherboolean": false, "stringify": "[\"yes\",27,27,1.4e+27,{\"foo\":\"bar\"}]", "escape": "foo\u0001bar,ü\"\\/\u0008\u000c\u000a\u000d\u0009→🐂🐳", "prêt": "ready" }, "geometry": { "type": "Polygon", "coordinates": [ [ [ -146.030273, 49.066668 ], [ -146.030273, 40.813809 ], [ -157.719727, 40.813809 ], [ -157.719727, 45.344424 ], [ -157.500000, 45.406164 ], [ -153.281250, 46.558860 ], [ -148.612061, 49.066668 ], [ -146.030273, 49.066668 ] ] ] } }
=======
{ "type": "Feature", "properties": { "boolean": true, "otherboolean": false, "stringify": "[\"yes\",27,27,1.4e+27,{\"foo\":\"bar\"}]", "": "something for nothing", "escape": "foo\u0001bar,ü\"\\/\u0008\u000c\u000a\u000d\u0009→🐂🐳", "prêt": "ready" }, "geometry": { "type": "Polygon", "coordinates": [ [ [ -146.030273, 49.066668 ], [ -146.030273, 40.813809 ], [ -157.719727, 40.813809 ], [ -157.719727, 45.344424 ], [ -157.500000, 45.406164 ], [ -153.281250, 46.558860 ], [ -148.612061, 49.066668 ], [ -146.030273, 49.066668 ] ] ] } }
>>>>>>> f1c3811d
] }
] }
,
{ "type": "FeatureCollection", "properties": { "zoom": 5, "x": 2, "y": 10 }, "features": [
{ "type": "FeatureCollection", "properties": { "layer": "in", "version": 2, "extent": 4096 }, "features": [
<<<<<<< HEAD
{ "type": "Feature", "properties": { "boolean": true, "otherboolean": false, "stringify": "[\"yes\",27,27,1.4e+27,{\"foo\":\"bar\"}]", "escape": "foo\u0001bar,ü\"\\/\u0008\u000c\u000a\u000d\u0009→🐂🐳", "prêt": "ready" }, "geometry": { "type": "Polygon", "coordinates": [ [ [ -146.030273, 50.401515 ], [ -146.030273, 48.777913 ], [ -149.161377, 48.777913 ], [ -146.030273, 50.401515 ] ] ] } }
=======
{ "type": "Feature", "properties": { "boolean": true, "otherboolean": false, "stringify": "[\"yes\",27,27,1.4e+27,{\"foo\":\"bar\"}]", "": "something for nothing", "escape": "foo\u0001bar,ü\"\\/\u0008\u000c\u000a\u000d\u0009→🐂🐳", "prêt": "ready" }, "geometry": { "type": "Polygon", "coordinates": [ [ [ -146.030273, 50.401515 ], [ -146.030273, 48.777913 ], [ -149.161377, 48.777913 ], [ -146.030273, 50.401515 ] ] ] } }
>>>>>>> f1c3811d
] }
] }
,
{ "type": "FeatureCollection", "properties": { "zoom": 5, "x": 2, "y": 9 }, "features": [
{ "type": "FeatureCollection", "properties": { "layer": "in", "version": 2, "extent": 4096 }, "features": [
<<<<<<< HEAD
{ "type": "Feature", "properties": { "boolean": true, "otherboolean": false, "stringify": "[\"yes\",27,27,1.4e+27,{\"foo\":\"bar\"}]", "escape": "foo\u0001bar,ü\"\\/\u0008\u000c\u000a\u000d\u0009→🐂🐳", "prêt": "ready" }, "geometry": { "type": "Polygon", "coordinates": [ [ [ -146.030273, 59.299552 ], [ -146.250000, 59.505061 ], [ -148.007812, 61.100789 ], [ -149.869995, 61.606396 ], [ -150.257263, 61.710706 ], [ -146.030273, 61.710706 ], [ -146.030273, 59.299552 ] ] ] } }
=======
{ "type": "Feature", "properties": { "boolean": true, "otherboolean": false, "stringify": "[\"yes\",27,27,1.4e+27,{\"foo\":\"bar\"}]", "": "something for nothing", "escape": "foo\u0001bar,ü\"\\/\u0008\u000c\u000a\u000d\u0009→🐂🐳", "prêt": "ready" }, "geometry": { "type": "Polygon", "coordinates": [ [ [ -146.030273, 59.299552 ], [ -146.250000, 59.505061 ], [ -148.007812, 61.100789 ], [ -149.869995, 61.606396 ], [ -150.257263, 61.710706 ], [ -146.030273, 61.710706 ], [ -146.030273, 59.299552 ] ] ] } }
>>>>>>> f1c3811d
] }
] }
,
{ "type": "FeatureCollection", "properties": { "zoom": 5, "x": 2, "y": 8 }, "features": [
{ "type": "FeatureCollection", "properties": { "layer": "in", "version": 2, "extent": 4096 }, "features": [
<<<<<<< HEAD
{ "type": "Feature", "properties": { "boolean": true, "otherboolean": false, "stringify": "[\"yes\",27,27,1.4e+27,{\"foo\":\"bar\"}]", "escape": "foo\u0001bar,ü\"\\/\u0008\u000c\u000a\u000d\u0009→🐂🐳", "prêt": "ready" }, "geometry": { "type": "Polygon", "coordinates": [ [ [ -147.296448, 66.600676 ], [ -146.813049, 66.513260 ], [ -146.250000, 66.411253 ], [ -146.030273, 66.371654 ], [ -146.030273, 61.501734 ], [ -149.482727, 61.501734 ], [ -149.869995, 61.606396 ], [ -157.500000, 63.597448 ], [ -157.719727, 63.652355 ], [ -157.719727, 66.600676 ], [ -147.296448, 66.600676 ] ] ] } }
=======
{ "type": "Feature", "properties": { "boolean": true, "otherboolean": false, "stringify": "[\"yes\",27,27,1.4e+27,{\"foo\":\"bar\"}]", "": "something for nothing", "escape": "foo\u0001bar,ü\"\\/\u0008\u000c\u000a\u000d\u0009→🐂🐳", "prêt": "ready" }, "geometry": { "type": "Polygon", "coordinates": [ [ [ -147.296448, 66.600676 ], [ -146.813049, 66.513260 ], [ -146.250000, 66.411253 ], [ -146.030273, 66.371654 ], [ -146.030273, 61.501734 ], [ -149.482727, 61.501734 ], [ -149.869995, 61.606396 ], [ -157.500000, 63.597448 ], [ -157.719727, 63.652355 ], [ -157.719727, 66.600676 ], [ -147.296448, 66.600676 ] ] ] } }
>>>>>>> f1c3811d
] }
] }
,
{ "type": "FeatureCollection", "properties": { "zoom": 5, "x": 2, "y": 7 }, "features": [
{ "type": "FeatureCollection", "properties": { "layer": "in", "version": 2, "extent": 4096 }, "features": [
<<<<<<< HEAD
{ "type": "Feature", "properties": { "boolean": true, "otherboolean": false, "stringify": "[\"yes\",27,27,1.4e+27,{\"foo\":\"bar\"}]", "escape": "foo\u0001bar,ü\"\\/\u0008\u000c\u000a\u000d\u0009→🐂🐳", "prêt": "ready" }, "geometry": { "type": "Polygon", "coordinates": [ [ [ -157.719727, 68.156231 ], [ -157.500000, 68.154187 ], [ -156.093750, 68.138852 ], [ -146.813049, 66.513260 ], [ -146.329651, 66.425537 ], [ -157.719727, 66.425537 ], [ -157.719727, 68.156231 ] ] ] } }
=======
{ "type": "Feature", "properties": { "boolean": true, "otherboolean": false, "stringify": "[\"yes\",27,27,1.4e+27,{\"foo\":\"bar\"}]", "": "something for nothing", "escape": "foo\u0001bar,ü\"\\/\u0008\u000c\u000a\u000d\u0009→🐂🐳", "prêt": "ready" }, "geometry": { "type": "Polygon", "coordinates": [ [ [ -157.719727, 68.156231 ], [ -157.500000, 68.154187 ], [ -156.093750, 68.138852 ], [ -146.813049, 66.513260 ], [ -146.329651, 66.425537 ], [ -157.719727, 66.425537 ], [ -157.719727, 68.156231 ] ] ] } }
>>>>>>> f1c3811d
] }
] }
,
{ "type": "FeatureCollection", "properties": { "zoom": 5, "x": 3, "y": 12 }, "features": [
{ "type": "FeatureCollection", "properties": { "layer": "in", "version": 2, "extent": 4096 }, "features": [
<<<<<<< HEAD
{ "type": "Feature", "properties": { "boolean": true, "otherboolean": false, "stringify": "[\"yes\",27,27,1.4e+27,{\"foo\":\"bar\"}]", "escape": "foo\u0001bar,ü\"\\/\u0008\u000c\u000a\u000d\u0009→🐂🐳", "prêt": "ready" }, "geometry": { "type": "Polygon", "coordinates": [ [ [ -143.206787, 41.145570 ], [ -143.404541, 40.979898 ], [ -146.250000, 38.548165 ], [ -146.469727, 38.515937 ], [ -146.469727, 41.145570 ], [ -143.206787, 41.145570 ] ] ] } }
=======
{ "type": "Feature", "properties": { "boolean": true, "otherboolean": false, "stringify": "[\"yes\",27,27,1.4e+27,{\"foo\":\"bar\"}]", "": "something for nothing", "escape": "foo\u0001bar,ü\"\\/\u0008\u000c\u000a\u000d\u0009→🐂🐳", "prêt": "ready" }, "geometry": { "type": "Polygon", "coordinates": [ [ [ -143.206787, 41.145570 ], [ -143.404541, 40.979898 ], [ -146.250000, 38.548165 ], [ -146.469727, 38.515937 ], [ -146.469727, 41.145570 ], [ -143.206787, 41.145570 ] ] ] } }
>>>>>>> f1c3811d
] }
] }
,
{ "type": "FeatureCollection", "properties": { "zoom": 5, "x": 3, "y": 11 }, "features": [
{ "type": "FeatureCollection", "properties": { "layer": "in", "version": 2, "extent": 4096 }, "features": [
<<<<<<< HEAD
{ "type": "Feature", "properties": { "boolean": true, "otherboolean": false, "stringify": "[\"yes\",27,27,1.4e+27,{\"foo\":\"bar\"}]", "escape": "foo\u0001bar,ü\"\\/\u0008\u000c\u000a\u000d\u0009→🐂🐳", "prêt": "ready" }, "geometry": { "type": "Polygon", "coordinates": [ [ [ -134.780273, 49.066668 ], [ -134.780273, 47.816843 ], [ -135.000000, 47.652438 ], [ -143.407288, 40.979898 ], [ -143.605042, 40.813809 ], [ -146.469727, 40.813809 ], [ -146.469727, 49.066668 ], [ -134.780273, 49.066668 ] ] ] } }
=======
{ "type": "Feature", "properties": { "boolean": true, "otherboolean": false, "stringify": "[\"yes\",27,27,1.4e+27,{\"foo\":\"bar\"}]", "": "something for nothing", "escape": "foo\u0001bar,ü\"\\/\u0008\u000c\u000a\u000d\u0009→🐂🐳", "prêt": "ready" }, "geometry": { "type": "Polygon", "coordinates": [ [ [ -134.780273, 49.066668 ], [ -134.780273, 47.816843 ], [ -135.000000, 47.652438 ], [ -143.407288, 40.979898 ], [ -143.605042, 40.813809 ], [ -146.469727, 40.813809 ], [ -146.469727, 49.066668 ], [ -134.780273, 49.066668 ] ] ] } }
>>>>>>> f1c3811d
] }
] }
,
{ "type": "FeatureCollection", "properties": { "zoom": 5, "x": 3, "y": 10 }, "features": [
{ "type": "FeatureCollection", "properties": { "layer": "in", "version": 2, "extent": 4096 }, "features": [
<<<<<<< HEAD
{ "type": "Feature", "properties": { "boolean": true, "otherboolean": false, "stringify": "[\"yes\",27,27,1.4e+27,{\"foo\":\"bar\"}]", "escape": "foo\u0001bar,ü\"\\/\u0008\u000c\u000a\u000d\u0009→🐂🐳", "prêt": "ready" }, "geometry": { "type": "Polygon", "coordinates": [ [ [ -134.780273, 55.899956 ], [ -134.780273, 48.777913 ], [ -146.469727, 48.777913 ], [ -146.469727, 50.176898 ], [ -144.492188, 51.179343 ], [ -143.962097, 55.776573 ], [ -143.945618, 55.899956 ], [ -134.780273, 55.899956 ] ] ] } }
=======
{ "type": "Feature", "properties": { "boolean": true, "otherboolean": false, "stringify": "[\"yes\",27,27,1.4e+27,{\"foo\":\"bar\"}]", "": "something for nothing", "escape": "foo\u0001bar,ü\"\\/\u0008\u000c\u000a\u000d\u0009→🐂🐳", "prêt": "ready" }, "geometry": { "type": "Polygon", "coordinates": [ [ [ -134.780273, 55.899956 ], [ -134.780273, 48.777913 ], [ -146.469727, 48.777913 ], [ -146.469727, 50.176898 ], [ -144.492188, 51.179343 ], [ -143.962097, 55.776573 ], [ -143.945618, 55.899956 ], [ -134.780273, 55.899956 ] ] ] } }
>>>>>>> f1c3811d
] }
] }
,
{ "type": "FeatureCollection", "properties": { "zoom": 5, "x": 3, "y": 9 }, "features": [
{ "type": "FeatureCollection", "properties": { "layer": "in", "version": 2, "extent": 4096 }, "features": [
<<<<<<< HEAD
{ "type": "Feature", "properties": { "boolean": true, "otherboolean": false, "stringify": "[\"yes\",27,27,1.4e+27,{\"foo\":\"bar\"}]", "escape": "foo\u0001bar,ü\"\\/\u0008\u000c\u000a\u000d\u0009→🐂🐳", "prêt": "ready" }, "geometry": { "type": "Polygon", "coordinates": [ [ [ -134.780273, 61.710706 ], [ -134.780273, 55.652798 ], [ -143.975830, 55.652798 ], [ -143.959351, 55.776573 ], [ -143.789062, 57.136239 ], [ -146.250000, 59.505061 ], [ -146.469727, 59.709327 ], [ -146.469727, 61.710706 ], [ -134.780273, 61.710706 ] ] ] } }
=======
{ "type": "Feature", "properties": { "boolean": true, "otherboolean": false, "stringify": "[\"yes\",27,27,1.4e+27,{\"foo\":\"bar\"}]", "": "something for nothing", "escape": "foo\u0001bar,ü\"\\/\u0008\u000c\u000a\u000d\u0009→🐂🐳", "prêt": "ready" }, "geometry": { "type": "Polygon", "coordinates": [ [ [ -134.780273, 61.710706 ], [ -134.780273, 55.652798 ], [ -143.975830, 55.652798 ], [ -143.959351, 55.776573 ], [ -143.789062, 57.136239 ], [ -146.250000, 59.505061 ], [ -146.469727, 59.709327 ], [ -146.469727, 61.710706 ], [ -134.780273, 61.710706 ] ] ] } }
>>>>>>> f1c3811d
] }
] }
,
{ "type": "FeatureCollection", "properties": { "zoom": 5, "x": 3, "y": 8 }, "features": [
{ "type": "FeatureCollection", "properties": { "layer": "in", "version": 2, "extent": 4096 }, "features": [
<<<<<<< HEAD
{ "type": "Feature", "properties": { "boolean": true, "otherboolean": false, "stringify": "[\"yes\",27,27,1.4e+27,{\"foo\":\"bar\"}]", "escape": "foo\u0001bar,ü\"\\/\u0008\u000c\u000a\u000d\u0009→🐂🐳", "prêt": "ready" }, "geometry": { "type": "Polygon", "coordinates": [ [ [ -146.469727, 66.451887 ], [ -146.250000, 66.411253 ], [ -144.492188, 66.089364 ], [ -135.000000, 62.570575 ], [ -134.780273, 62.484415 ], [ -134.780273, 61.501734 ], [ -146.469727, 61.501734 ], [ -146.469727, 66.451887 ] ] ] } }
=======
{ "type": "Feature", "properties": { "boolean": true, "otherboolean": false, "stringify": "[\"yes\",27,27,1.4e+27,{\"foo\":\"bar\"}]", "": "something for nothing", "escape": "foo\u0001bar,ü\"\\/\u0008\u000c\u000a\u000d\u0009→🐂🐳", "prêt": "ready" }, "geometry": { "type": "Polygon", "coordinates": [ [ [ -146.469727, 66.451887 ], [ -146.250000, 66.411253 ], [ -144.492188, 66.089364 ], [ -135.000000, 62.570575 ], [ -134.780273, 62.484415 ], [ -134.780273, 61.501734 ], [ -146.469727, 61.501734 ], [ -146.469727, 66.451887 ] ] ] } }
>>>>>>> f1c3811d
] }
] }
,
{ "type": "FeatureCollection", "properties": { "zoom": 5, "x": 3, "y": 7 }, "features": [
{ "type": "FeatureCollection", "properties": { "layer": "in", "version": 2, "extent": 4096 }, "features": [
<<<<<<< HEAD
{ "type": "Feature", "properties": { "boolean": true, "otherboolean": false, "stringify": "[\"yes\",27,27,1.4e+27,{\"foo\":\"bar\"}]", "escape": "foo\u0001bar,ü\"\\/\u0008\u000c\u000a\u000d\u0009→🐂🐳", "prêt": "ready" }, "geometry": { "type": "Polygon", "coordinates": [ [ [ -146.469727, 66.451887 ], [ -146.329651, 66.425537 ], [ -146.469727, 66.425537 ], [ -146.469727, 66.451887 ] ] ] } }
=======
{ "type": "Feature", "properties": { "boolean": true, "otherboolean": false, "stringify": "[\"yes\",27,27,1.4e+27,{\"foo\":\"bar\"}]", "": "something for nothing", "escape": "foo\u0001bar,ü\"\\/\u0008\u000c\u000a\u000d\u0009→🐂🐳", "prêt": "ready" }, "geometry": { "type": "Polygon", "coordinates": [ [ [ -146.469727, 66.451887 ], [ -146.329651, 66.425537 ], [ -146.469727, 66.425537 ], [ -146.469727, 66.451887 ] ] ] } }
>>>>>>> f1c3811d
] }
] }
,
{ "type": "FeatureCollection", "properties": { "zoom": 5, "x": 4, "y": 11 }, "features": [
{ "type": "FeatureCollection", "properties": { "layer": "in", "version": 2, "extent": 4096 }, "features": [
<<<<<<< HEAD
{ "type": "Feature", "properties": { "boolean": true, "otherboolean": false, "stringify": "[\"yes\",27,27,1.4e+27,{\"foo\":\"bar\"}]", "escape": "foo\u0001bar,ü\"\\/\u0008\u000c\u000a\u000d\u0009→🐂🐳", "prêt": "ready" }, "geometry": { "type": "Polygon", "coordinates": [ [ [ -133.503113, 49.066668 ], [ -133.538818, 48.922499 ], [ -133.593750, 48.690960 ], [ -135.000000, 47.650588 ], [ -135.219727, 47.485657 ], [ -135.219727, 49.066668 ], [ -133.503113, 49.066668 ] ] ] } }
=======
{ "type": "Feature", "properties": { "boolean": true, "otherboolean": false, "stringify": "[\"yes\",27,27,1.4e+27,{\"foo\":\"bar\"}]", "": "something for nothing", "escape": "foo\u0001bar,ü\"\\/\u0008\u000c\u000a\u000d\u0009→🐂🐳", "prêt": "ready" }, "geometry": { "type": "Polygon", "coordinates": [ [ [ -133.503113, 49.066668 ], [ -133.538818, 48.922499 ], [ -133.593750, 48.690960 ], [ -135.000000, 47.650588 ], [ -135.219727, 47.485657 ], [ -135.219727, 49.066668 ], [ -133.503113, 49.066668 ] ] ] } }
>>>>>>> f1c3811d
] }
] }
,
{ "type": "FeatureCollection", "properties": { "zoom": 5, "x": 4, "y": 10 }, "features": [
{ "type": "FeatureCollection", "properties": { "layer": "in", "version": 2, "extent": 4096 }, "features": [
<<<<<<< HEAD
{ "type": "Feature", "properties": { "boolean": true, "otherboolean": false, "stringify": "[\"yes\",27,27,1.4e+27,{\"foo\":\"bar\"}]", "escape": "foo\u0001bar,ü\"\\/\u0008\u000c\u000a\u000d\u0009→🐂🐳", "prêt": "ready" }, "geometry": { "type": "Polygon", "coordinates": [ [ [ -132.028198, 55.899956 ], [ -131.981506, 55.776573 ], [ -131.835938, 55.379110 ], [ -133.538818, 48.922499 ], [ -133.574524, 48.777913 ], [ -135.219727, 48.777913 ], [ -135.219727, 55.899956 ], [ -132.028198, 55.899956 ] ] ] } }
=======
{ "type": "Feature", "properties": { "boolean": true, "otherboolean": false, "stringify": "[\"yes\",27,27,1.4e+27,{\"foo\":\"bar\"}]", "": "something for nothing", "escape": "foo\u0001bar,ü\"\\/\u0008\u000c\u000a\u000d\u0009→🐂🐳", "prêt": "ready" }, "geometry": { "type": "Polygon", "coordinates": [ [ [ -132.028198, 55.899956 ], [ -131.981506, 55.776573 ], [ -131.835938, 55.379110 ], [ -133.538818, 48.922499 ], [ -133.574524, 48.777913 ], [ -135.219727, 48.777913 ], [ -135.219727, 55.899956 ], [ -132.028198, 55.899956 ] ] ] } }
>>>>>>> f1c3811d
] }
] }
,
{ "type": "FeatureCollection", "properties": { "zoom": 5, "x": 4, "y": 9 }, "features": [
{ "type": "FeatureCollection", "properties": { "layer": "in", "version": 2, "extent": 4096 }, "features": [
<<<<<<< HEAD
{ "type": "Feature", "properties": { "boolean": true, "otherboolean": false, "stringify": "[\"yes\",27,27,1.4e+27,{\"foo\":\"bar\"}]", "escape": "foo\u0001bar,ü\"\\/\u0008\u000c\u000a\u000d\u0009→🐂🐳", "prêt": "ready" }, "geometry": { "type": "Polygon", "coordinates": [ [ [ -134.335327, 61.710706 ], [ -134.288635, 61.606396 ], [ -131.981506, 55.776573 ], [ -131.937561, 55.652798 ], [ -135.219727, 55.652798 ], [ -135.219727, 61.710706 ], [ -134.335327, 61.710706 ] ] ] } }
=======
{ "type": "Feature", "properties": { "boolean": true, "otherboolean": false, "stringify": "[\"yes\",27,27,1.4e+27,{\"foo\":\"bar\"}]", "": "something for nothing", "escape": "foo\u0001bar,ü\"\\/\u0008\u000c\u000a\u000d\u0009→🐂🐳", "prêt": "ready" }, "geometry": { "type": "Polygon", "coordinates": [ [ [ -134.335327, 61.710706 ], [ -134.288635, 61.606396 ], [ -131.981506, 55.776573 ], [ -131.937561, 55.652798 ], [ -135.219727, 55.652798 ], [ -135.219727, 61.710706 ], [ -134.335327, 61.710706 ] ] ] } }
>>>>>>> f1c3811d
] }
] }
,
{ "type": "FeatureCollection", "properties": { "zoom": 5, "x": 4, "y": 8 }, "features": [
{ "type": "FeatureCollection", "properties": { "layer": "in", "version": 2, "extent": 4096 }, "features": [
<<<<<<< HEAD
{ "type": "Feature", "properties": { "boolean": true, "otherboolean": false, "stringify": "[\"yes\",27,27,1.4e+27,{\"foo\":\"bar\"}]", "escape": "foo\u0001bar,ü\"\\/\u0008\u000c\u000a\u000d\u0009→🐂🐳", "prêt": "ready" }, "geometry": { "type": "Polygon", "coordinates": [ [ [ -135.219727, 62.657748 ], [ -135.000000, 62.570575 ], [ -134.648438, 62.431074 ], [ -134.288635, 61.606396 ], [ -134.244690, 61.501734 ], [ -135.219727, 61.501734 ], [ -135.219727, 62.657748 ] ] ] } }
=======
{ "type": "Feature", "properties": { "boolean": true, "otherboolean": false, "stringify": "[\"yes\",27,27,1.4e+27,{\"foo\":\"bar\"}]", "": "something for nothing", "escape": "foo\u0001bar,ü\"\\/\u0008\u000c\u000a\u000d\u0009→🐂🐳", "prêt": "ready" }, "geometry": { "type": "Polygon", "coordinates": [ [ [ -135.219727, 62.657748 ], [ -135.000000, 62.570575 ], [ -134.648438, 62.431074 ], [ -134.288635, 61.606396 ], [ -134.244690, 61.501734 ], [ -135.219727, 61.501734 ], [ -135.219727, 62.657748 ] ] ] } }
>>>>>>> f1c3811d
] }
] }
,
{ "type": "FeatureCollection", "properties": { "zoom": 5, "x": 15, "y": 11 }, "features": [
{ "type": "FeatureCollection", "properties": { "layer": "in", "version": 2, "extent": 4096 }, "features": [
{ "type": "Feature", "properties": { "zoom": "3-5" }, "geometry": { "type": "LineString", "coordinates": [ [ -2.109375, 45.583290 ], [ 0.000000, 46.316584 ], [ 0.219727, 46.392411 ] ] } }
] }
] }
,
{ "type": "FeatureCollection", "properties": { "zoom": 5, "x": 16, "y": 11 }, "features": [
{ "type": "FeatureCollection", "properties": { "layer": "in", "version": 2, "extent": 4096 }, "features": [
{ "type": "Feature", "properties": { "zoom": "3-5" }, "geometry": { "type": "LineString", "coordinates": [ [ -0.219727, 46.240652 ], [ 0.000000, 46.316584 ], [ 7.734375, 48.922499 ], [ 8.173828, 49.066668 ] ] } }
] }
] }
,
{ "type": "FeatureCollection", "properties": { "zoom": 5, "x": 16, "y": 10 }, "features": [
{ "type": "FeatureCollection", "properties": { "layer": "in", "version": 2, "extent": 4096 }, "features": [
{ "type": "Feature", "properties": { "zoom": "3-5" }, "geometry": { "type": "LineString", "coordinates": [ [ 7.294922, 48.777913 ], [ 7.734375, 48.922499 ], [ 11.250000, 50.064192 ], [ 11.469727, 50.134664 ] ] } }
] }
] }
,
{ "type": "FeatureCollection", "properties": { "zoom": 5, "x": 17, "y": 10 }, "features": [
{ "type": "FeatureCollection", "properties": { "layer": "in", "version": 2, "extent": 4096 }, "features": [
{ "type": "Feature", "properties": { "zoom": "3-5" }, "geometry": { "type": "LineString", "coordinates": [ [ 11.030273, 49.993615 ], [ 11.250000, 50.064192 ], [ 16.171875, 51.618017 ] ] } }
] }
] }
,
{ "type": "FeatureCollection", "properties": { "zoom": 5, "x": 29, "y": 10 }, "features": [
{ "type": "FeatureCollection", "properties": { "layer": "in", "version": 2, "extent": 4096 }, "features": [
<<<<<<< HEAD
{ "type": "Feature", "properties": { "boolean": true, "otherboolean": false, "stringify": "[\"yes\",27,27,1.4e+27,{\"foo\":\"bar\"}]", "escape": "foo\u0001bar,ü\"\\/\u0008\u000c\u000a\u000d\u0009→🐂🐳", "prêt": "ready" }, "geometry": { "type": "Polygon", "coordinates": [ [ [ 157.719727, 55.899956 ], [ 157.719727, 53.319390 ], [ 157.500000, 53.721092 ], [ 156.796875, 54.977614 ], [ 157.445068, 55.776573 ], [ 157.546692, 55.899956 ], [ 157.719727, 55.899956 ] ] ] } }
=======
{ "type": "Feature", "properties": { "boolean": true, "otherboolean": false, "stringify": "[\"yes\",27,27,1.4e+27,{\"foo\":\"bar\"}]", "": "something for nothing", "escape": "foo\u0001bar,ü\"\\/\u0008\u000c\u000a\u000d\u0009→🐂🐳", "prêt": "ready" }, "geometry": { "type": "Polygon", "coordinates": [ [ [ 157.719727, 55.899956 ], [ 157.719727, 53.319390 ], [ 157.500000, 53.721092 ], [ 156.796875, 54.977614 ], [ 157.445068, 55.776573 ], [ 157.546692, 55.899956 ], [ 157.719727, 55.899956 ] ] ] } }
>>>>>>> f1c3811d
] }
] }
,
{ "type": "FeatureCollection", "properties": { "zoom": 5, "x": 29, "y": 9 }, "features": [
{ "type": "FeatureCollection", "properties": { "layer": "in", "version": 2, "extent": 4096 }, "features": [
<<<<<<< HEAD
{ "type": "Feature", "properties": { "boolean": true, "otherboolean": false, "stringify": "[\"yes\",27,27,1.4e+27,{\"foo\":\"bar\"}]", "escape": "foo\u0001bar,ü\"\\/\u0008\u000c\u000a\u000d\u0009→🐂🐳", "prêt": "ready" }, "geometry": { "type": "Polygon", "coordinates": [ [ [ 157.719727, 56.105747 ], [ 157.719727, 55.652798 ], [ 157.346191, 55.652798 ], [ 157.447815, 55.776573 ], [ 157.500000, 55.839856 ], [ 157.719727, 56.105747 ] ] ] } }
=======
{ "type": "Feature", "properties": { "boolean": true, "otherboolean": false, "stringify": "[\"yes\",27,27,1.4e+27,{\"foo\":\"bar\"}]", "": "something for nothing", "escape": "foo\u0001bar,ü\"\\/\u0008\u000c\u000a\u000d\u0009→🐂🐳", "prêt": "ready" }, "geometry": { "type": "Polygon", "coordinates": [ [ [ 157.719727, 56.105747 ], [ 157.719727, 55.652798 ], [ 157.346191, 55.652798 ], [ 157.447815, 55.776573 ], [ 157.500000, 55.839856 ], [ 157.719727, 56.105747 ] ] ] } }
>>>>>>> f1c3811d
] }
] }
,
{ "type": "FeatureCollection", "properties": { "zoom": 5, "x": 30, "y": 11 }, "features": [
{ "type": "FeatureCollection", "properties": { "layer": "in", "version": 2, "extent": 4096 }, "features": [
<<<<<<< HEAD
{ "type": "Feature", "properties": { "boolean": true, "otherboolean": false, "stringify": "[\"yes\",27,27,1.4e+27,{\"foo\":\"bar\"}]", "escape": "foo\u0001bar,ü\"\\/\u0008\u000c\u000a\u000d\u0009→🐂🐳", "prêt": "ready" }, "geometry": { "type": "Polygon", "coordinates": [ [ [ 168.969727, 49.066668 ], [ 168.969727, 41.248903 ], [ 161.718750, 45.336702 ], [ 159.999390, 48.922499 ], [ 159.927979, 49.066668 ], [ 168.969727, 49.066668 ] ] ] } }
=======
{ "type": "Feature", "properties": { "boolean": true, "otherboolean": false, "stringify": "[\"yes\",27,27,1.4e+27,{\"foo\":\"bar\"}]", "": "something for nothing", "escape": "foo\u0001bar,ü\"\\/\u0008\u000c\u000a\u000d\u0009→🐂🐳", "prêt": "ready" }, "geometry": { "type": "Polygon", "coordinates": [ [ [ 168.969727, 49.066668 ], [ 168.969727, 41.248903 ], [ 161.718750, 45.336702 ], [ 159.999390, 48.922499 ], [ 159.927979, 49.066668 ], [ 168.969727, 49.066668 ] ] ] } }
>>>>>>> f1c3811d
] }
] }
,
{ "type": "FeatureCollection", "properties": { "zoom": 5, "x": 30, "y": 10 }, "features": [
{ "type": "FeatureCollection", "properties": { "layer": "in", "version": 2, "extent": 4096 }, "features": [
<<<<<<< HEAD
{ "type": "Feature", "properties": { "boolean": true, "otherboolean": false, "stringify": "[\"yes\",27,27,1.4e+27,{\"foo\":\"bar\"}]", "escape": "foo\u0001bar,ü\"\\/\u0008\u000c\u000a\u000d\u0009→🐂🐳", "prêt": "ready" }, "geometry": { "type": "Polygon", "coordinates": [ [ [ 168.969727, 55.899956 ], [ 168.969727, 48.777913 ], [ 160.073547, 48.777913 ], [ 159.999390, 48.922499 ], [ 157.500000, 53.721092 ], [ 157.280273, 54.118993 ], [ 157.280273, 55.573687 ], [ 157.546692, 55.899956 ], [ 168.969727, 55.899956 ] ] ] } }
=======
{ "type": "Feature", "properties": { "boolean": true, "otherboolean": false, "stringify": "[\"yes\",27,27,1.4e+27,{\"foo\":\"bar\"}]", "": "something for nothing", "escape": "foo\u0001bar,ü\"\\/\u0008\u000c\u000a\u000d\u0009→🐂🐳", "prêt": "ready" }, "geometry": { "type": "Polygon", "coordinates": [ [ [ 168.969727, 55.899956 ], [ 168.969727, 48.777913 ], [ 160.073547, 48.777913 ], [ 159.999390, 48.922499 ], [ 157.500000, 53.721092 ], [ 157.280273, 54.118993 ], [ 157.280273, 55.573687 ], [ 157.546692, 55.899956 ], [ 168.969727, 55.899956 ] ] ] } }
>>>>>>> f1c3811d
] }
] }
,
{ "type": "FeatureCollection", "properties": { "zoom": 5, "x": 30, "y": 9 }, "features": [
{ "type": "FeatureCollection", "properties": { "layer": "in", "version": 2, "extent": 4096 }, "features": [
<<<<<<< HEAD
{ "type": "Feature", "properties": { "boolean": true, "otherboolean": false, "stringify": "[\"yes\",27,27,1.4e+27,{\"foo\":\"bar\"}]", "escape": "foo\u0001bar,ü\"\\/\u0008\u000c\u000a\u000d\u0009→🐂🐳", "prêt": "ready" }, "geometry": { "type": "Polygon", "coordinates": [ [ [ 168.969727, 61.710706 ], [ 168.969727, 55.652798 ], [ 157.346191, 55.652798 ], [ 157.500000, 55.839856 ], [ 162.660828, 61.606396 ], [ 162.762451, 61.710706 ], [ 168.969727, 61.710706 ] ] ] } }
=======
{ "type": "Feature", "properties": { "boolean": true, "otherboolean": false, "stringify": "[\"yes\",27,27,1.4e+27,{\"foo\":\"bar\"}]", "": "something for nothing", "escape": "foo\u0001bar,ü\"\\/\u0008\u000c\u000a\u000d\u0009→🐂🐳", "prêt": "ready" }, "geometry": { "type": "Polygon", "coordinates": [ [ [ 168.969727, 61.710706 ], [ 168.969727, 55.652798 ], [ 157.346191, 55.652798 ], [ 157.500000, 55.839856 ], [ 162.660828, 61.606396 ], [ 162.762451, 61.710706 ], [ 168.969727, 61.710706 ] ] ] } }
>>>>>>> f1c3811d
] }
] }
,
{ "type": "FeatureCollection", "properties": { "zoom": 5, "x": 30, "y": 8 }, "features": [
{ "type": "FeatureCollection", "properties": { "layer": "in", "version": 2, "extent": 4096 }, "features": [
<<<<<<< HEAD
{ "type": "Feature", "properties": { "boolean": true, "otherboolean": false, "stringify": "[\"yes\",27,27,1.4e+27,{\"foo\":\"bar\"}]", "escape": "foo\u0001bar,ü\"\\/\u0008\u000c\u000a\u000d\u0009→🐂🐳", "prêt": "ready" }, "geometry": { "type": "Polygon", "coordinates": [ [ [ 168.969727, 64.277992 ], [ 168.969727, 61.501734 ], [ 162.559204, 61.501734 ], [ 162.660828, 61.606396 ], [ 163.476562, 62.431074 ], [ 168.969727, 64.277992 ] ] ] } }
=======
{ "type": "Feature", "properties": { "boolean": true, "otherboolean": false, "stringify": "[\"yes\",27,27,1.4e+27,{\"foo\":\"bar\"}]", "": "something for nothing", "escape": "foo\u0001bar,ü\"\\/\u0008\u000c\u000a\u000d\u0009→🐂🐳", "prêt": "ready" }, "geometry": { "type": "Polygon", "coordinates": [ [ [ 168.969727, 64.277992 ], [ 168.969727, 61.501734 ], [ 162.559204, 61.501734 ], [ 162.660828, 61.606396 ], [ 163.476562, 62.431074 ], [ 168.969727, 64.277992 ] ] ] } }
>>>>>>> f1c3811d
] }
] }
,
{ "type": "FeatureCollection", "properties": { "zoom": 5, "x": 31, "y": 12 }, "features": [
{ "type": "FeatureCollection", "properties": { "layer": "in", "version": 2, "extent": 4096 }, "features": [
<<<<<<< HEAD
{ "type": "Feature", "properties": { "boolean": true, "otherboolean": false, "stringify": "[\"yes\",27,27,1.4e+27,{\"foo\":\"bar\"}]", "escape": "foo\u0001bar,ü\"\\/\u0008\u000c\u000a\u000d\u0009→🐂🐳", "prêt": "ready" }, "geometry": { "type": "Polygon", "coordinates": [ [ [ 180.219727, 41.145570 ], [ 180.219727, 36.487557 ], [ 180.000000, 36.520673 ], [ 175.781250, 37.160317 ], [ 169.425659, 40.979898 ], [ 169.142761, 41.145570 ], [ 180.219727, 41.145570 ] ] ] } }
=======
{ "type": "Feature", "properties": { "boolean": true, "otherboolean": false, "stringify": "[\"yes\",27,27,1.4e+27,{\"foo\":\"bar\"}]", "": "something for nothing", "escape": "foo\u0001bar,ü\"\\/\u0008\u000c\u000a\u000d\u0009→🐂🐳", "prêt": "ready" }, "geometry": { "type": "Polygon", "coordinates": [ [ [ 180.219727, 41.145570 ], [ 180.219727, 36.487557 ], [ 180.000000, 36.520673 ], [ 175.781250, 37.160317 ], [ 169.425659, 40.979898 ], [ 169.142761, 41.145570 ], [ 180.219727, 41.145570 ] ] ] } }
>>>>>>> f1c3811d
] }
] }
,
{ "type": "FeatureCollection", "properties": { "zoom": 5, "x": 31, "y": 11 }, "features": [
{ "type": "FeatureCollection", "properties": { "layer": "in", "version": 2, "extent": 4096 }, "features": [
<<<<<<< HEAD
{ "type": "Feature", "properties": { "boolean": true, "otherboolean": false, "stringify": "[\"yes\",27,27,1.4e+27,{\"foo\":\"bar\"}]", "escape": "foo\u0001bar,ü\"\\/\u0008\u000c\u000a\u000d\u0009→🐂🐳", "prêt": "ready" }, "geometry": { "type": "Polygon", "coordinates": [ [ [ 180.219727, 45.135555 ], [ 180.219727, 40.813809 ], [ 169.708557, 40.813809 ], [ 169.425659, 40.979898 ], [ 168.750000, 41.376809 ], [ 168.530273, 41.504464 ], [ 168.530273, 49.066668 ], [ 173.435669, 49.066668 ], [ 173.485107, 48.922499 ], [ 174.023438, 47.279229 ], [ 180.219727, 45.135555 ] ] ] } }
=======
{ "type": "Feature", "properties": { "boolean": true, "otherboolean": false, "stringify": "[\"yes\",27,27,1.4e+27,{\"foo\":\"bar\"}]", "": "something for nothing", "escape": "foo\u0001bar,ü\"\\/\u0008\u000c\u000a\u000d\u0009→🐂🐳", "prêt": "ready" }, "geometry": { "type": "Polygon", "coordinates": [ [ [ 180.219727, 45.135555 ], [ 180.219727, 40.813809 ], [ 169.708557, 40.813809 ], [ 169.425659, 40.979898 ], [ 168.750000, 41.376809 ], [ 168.530273, 41.504464 ], [ 168.530273, 49.066668 ], [ 173.435669, 49.066668 ], [ 173.485107, 48.922499 ], [ 174.023438, 47.279229 ], [ 180.219727, 45.135555 ] ] ] } }
>>>>>>> f1c3811d
] }
] }
,
{ "type": "FeatureCollection", "properties": { "zoom": 5, "x": 31, "y": 10 }, "features": [
{ "type": "FeatureCollection", "properties": { "layer": "in", "version": 2, "extent": 4096 }, "features": [
<<<<<<< HEAD
{ "type": "Feature", "properties": { "boolean": true, "otherboolean": false, "stringify": "[\"yes\",27,27,1.4e+27,{\"foo\":\"bar\"}]", "escape": "foo\u0001bar,ü\"\\/\u0008\u000c\u000a\u000d\u0009→🐂🐳", "prêt": "ready" }, "geometry": { "type": "Polygon", "coordinates": [ [ [ 172.375488, 55.899956 ], [ 172.309570, 55.776573 ], [ 171.562500, 54.367759 ], [ 173.485107, 48.922499 ], [ 173.531799, 48.777913 ], [ 168.530273, 48.777913 ], [ 168.530273, 55.899956 ], [ 172.375488, 55.899956 ] ] ] } }
=======
{ "type": "Feature", "properties": { "boolean": true, "otherboolean": false, "stringify": "[\"yes\",27,27,1.4e+27,{\"foo\":\"bar\"}]", "": "something for nothing", "escape": "foo\u0001bar,ü\"\\/\u0008\u000c\u000a\u000d\u0009→🐂🐳", "prêt": "ready" }, "geometry": { "type": "Polygon", "coordinates": [ [ [ 172.375488, 55.899956 ], [ 172.309570, 55.776573 ], [ 171.562500, 54.367759 ], [ 173.485107, 48.922499 ], [ 173.531799, 48.777913 ], [ 168.530273, 48.777913 ], [ 168.530273, 55.899956 ], [ 172.375488, 55.899956 ] ] ] } }
>>>>>>> f1c3811d
] }
] }
,
{ "type": "FeatureCollection", "properties": { "zoom": 5, "x": 31, "y": 9 }, "features": [
{ "type": "FeatureCollection", "properties": { "layer": "in", "version": 2, "extent": 4096 }, "features": [
<<<<<<< HEAD
{ "type": "Feature", "properties": { "boolean": true, "otherboolean": false, "stringify": "[\"yes\",27,27,1.4e+27,{\"foo\":\"bar\"}]", "escape": "foo\u0001bar,ü\"\\/\u0008\u000c\u000a\u000d\u0009→🐂🐳", "prêt": "ready" }, "geometry": { "type": "Polygon", "coordinates": [ [ [ 180.131836, 61.710706 ], [ 179.901123, 61.606396 ], [ 174.023438, 58.813742 ], [ 172.309570, 55.776573 ], [ 172.243652, 55.652798 ], [ 168.530273, 55.652798 ], [ 168.530273, 61.710706 ], [ 180.131836, 61.710706 ] ] ] } }
=======
{ "type": "Feature", "properties": { "boolean": true, "otherboolean": false, "stringify": "[\"yes\",27,27,1.4e+27,{\"foo\":\"bar\"}]", "": "something for nothing", "escape": "foo\u0001bar,ü\"\\/\u0008\u000c\u000a\u000d\u0009→🐂🐳", "prêt": "ready" }, "geometry": { "type": "Polygon", "coordinates": [ [ [ 180.131836, 61.710706 ], [ 179.901123, 61.606396 ], [ 174.023438, 58.813742 ], [ 172.309570, 55.776573 ], [ 172.243652, 55.652798 ], [ 168.530273, 55.652798 ], [ 168.530273, 61.710706 ], [ 180.131836, 61.710706 ] ] ] } }
>>>>>>> f1c3811d
] }
] }
,
{ "type": "FeatureCollection", "properties": { "zoom": 5, "x": 31, "y": 8 }, "features": [
{ "type": "FeatureCollection", "properties": { "layer": "in", "version": 2, "extent": 4096 }, "features": [
<<<<<<< HEAD
{ "type": "Feature", "properties": { "boolean": true, "otherboolean": false, "stringify": "[\"yes\",27,27,1.4e+27,{\"foo\":\"bar\"}]", "escape": "foo\u0001bar,ü\"\\/\u0008\u000c\u000a\u000d\u0009→🐂🐳", "prêt": "ready" }, "geometry": { "type": "Polygon", "coordinates": [ [ [ 180.219727, 66.600676 ], [ 180.219727, 61.751031 ], [ 180.000000, 61.650771 ], [ 179.901123, 61.606396 ], [ 179.670410, 61.501734 ], [ 168.530273, 61.501734 ], [ 168.530273, 64.134577 ], [ 170.507812, 64.774125 ], [ 175.190735, 66.513260 ], [ 175.435181, 66.600676 ], [ 180.219727, 66.600676 ] ] ] } }
=======
{ "type": "Feature", "properties": { "boolean": true, "otherboolean": false, "stringify": "[\"yes\",27,27,1.4e+27,{\"foo\":\"bar\"}]", "": "something for nothing", "escape": "foo\u0001bar,ü\"\\/\u0008\u000c\u000a\u000d\u0009→🐂🐳", "prêt": "ready" }, "geometry": { "type": "Polygon", "coordinates": [ [ [ 180.219727, 66.600676 ], [ 180.219727, 61.751031 ], [ 180.000000, 61.650771 ], [ 179.901123, 61.606396 ], [ 179.670410, 61.501734 ], [ 168.530273, 61.501734 ], [ 168.530273, 64.134577 ], [ 170.507812, 64.774125 ], [ 175.190735, 66.513260 ], [ 175.435181, 66.600676 ], [ 180.219727, 66.600676 ] ] ] } }
>>>>>>> f1c3811d
] }
] }
,
{ "type": "FeatureCollection", "properties": { "zoom": 5, "x": 31, "y": 7 }, "features": [
{ "type": "FeatureCollection", "properties": { "layer": "in", "version": 2, "extent": 4096 }, "features": [
<<<<<<< HEAD
{ "type": "Feature", "properties": { "boolean": true, "otherboolean": false, "stringify": "[\"yes\",27,27,1.4e+27,{\"foo\":\"bar\"}]", "escape": "foo\u0001bar,ü\"\\/\u0008\u000c\u000a\u000d\u0009→🐂🐳", "prêt": "ready" }, "geometry": { "type": "Polygon", "coordinates": [ [ [ 180.219727, 67.531672 ], [ 180.219727, 66.425537 ], [ 174.946289, 66.425537 ], [ 175.190735, 66.513260 ], [ 177.539062, 67.339861 ], [ 180.000000, 67.515922 ], [ 180.219727, 67.531672 ] ] ] } }
=======
{ "type": "Feature", "properties": { "boolean": true, "otherboolean": false, "stringify": "[\"yes\",27,27,1.4e+27,{\"foo\":\"bar\"}]", "": "something for nothing", "escape": "foo\u0001bar,ü\"\\/\u0008\u000c\u000a\u000d\u0009→🐂🐳", "prêt": "ready" }, "geometry": { "type": "Polygon", "coordinates": [ [ [ 180.219727, 67.531672 ], [ 180.219727, 66.425537 ], [ 174.946289, 66.425537 ], [ 175.190735, 66.513260 ], [ 177.539062, 67.339861 ], [ 180.000000, 67.515922 ], [ 180.219727, 67.531672 ] ] ] } }
>>>>>>> f1c3811d
] }
] }
] }<|MERGE_RESOLUTION|>--- conflicted
+++ resolved
@@ -3,11 +3,7 @@
 "center": "-151.875000,64.059828,5",
 "description": "tests/dateline/out/-z5.json.check.mbtiles",
 "format": "pbf",
-<<<<<<< HEAD
-"json": "{\"vector_layers\": [ { \"id\": \"in\", \"description\": \"\", \"minzoom\": 0, \"maxzoom\": 5, \"fields\": {\"boolean\": \"Boolean\", \"escape\": \"String\", \"otherboolean\": \"Boolean\", \"prêt\": \"String\", \"stringify\": \"String\", \"zoom\": \"String\"} } ],\"tilestats\": {\"layerCount\": 1,\"layers\": [{\"layer\": \"in\",\"count\": 3,\"geometry\": \"LineString\",\"attributeCount\": 6,\"attributes\": [{\"attribute\": \"boolean\",\"count\": 1,\"type\": \"boolean\",\"values\": [true]},{\"attribute\": \"escape\",\"count\": 1,\"type\": \"string\",\"values\": [\"foo\\u0001bar,ü\\\"\\\\/\\u0008\\u000c\\u000a\\u000d\\u0009→🐂🐳\"]},{\"attribute\": \"otherboolean\",\"count\": 1,\"type\": \"boolean\",\"values\": [false]},{\"attribute\": \"prêt\",\"count\": 1,\"type\": \"string\",\"values\": [\"ready\"]},{\"attribute\": \"stringify\",\"count\": 1,\"type\": \"string\",\"values\": [\"[\\\"yes\\\",27,27,1.4e+27,{\\\"foo\\\":\\\"bar\\\"}]\"]},{\"attribute\": \"zoom\",\"count\": 2,\"type\": \"string\",\"values\": [\"3-5\",\"z0-2\"]}]}]}}",
-=======
 "json": "{\"vector_layers\": [ { \"id\": \"in\", \"description\": \"\", \"minzoom\": 0, \"maxzoom\": 5, \"fields\": {\"\": \"String\", \"boolean\": \"Boolean\", \"escape\": \"String\", \"otherboolean\": \"Boolean\", \"prêt\": \"String\", \"stringify\": \"String\", \"zoom\": \"String\"} } ],\"tilestats\": {\"layerCount\": 1,\"layers\": [{\"layer\": \"in\",\"count\": 3,\"geometry\": \"LineString\",\"attributeCount\": 7,\"attributes\": [{\"attribute\": \"\",\"count\": 1,\"type\": \"string\",\"values\": [\"something for nothing\"]},{\"attribute\": \"boolean\",\"count\": 1,\"type\": \"boolean\",\"values\": [true]},{\"attribute\": \"escape\",\"count\": 1,\"type\": \"string\",\"values\": [\"foo\\u0001bar,ü\\\"\\\\/\\u0008\\u000c\\u000a\\u000d\\u0009→🐂🐳\"]},{\"attribute\": \"otherboolean\",\"count\": 1,\"type\": \"boolean\",\"values\": [false]},{\"attribute\": \"prêt\",\"count\": 1,\"type\": \"string\",\"values\": [\"ready\"]},{\"attribute\": \"stringify\",\"count\": 1,\"type\": \"string\",\"values\": [\"[\\\"yes\\\",27,27,1.4e+27,{\\\"foo\\\":\\\"bar\\\"}]\"]},{\"attribute\": \"zoom\",\"count\": 2,\"type\": \"string\",\"values\": [\"3-5\",\"z0-2\"]}]}]}}",
->>>>>>> f1c3811d
 "maxzoom": "5",
 "minzoom": "0",
 "name": "tests/dateline/out/-z5.json.check.mbtiles",
@@ -16,11 +12,7 @@
 }, "features": [
 { "type": "FeatureCollection", "properties": { "zoom": 0, "x": 0, "y": 0 }, "features": [
 { "type": "FeatureCollection", "properties": { "layer": "in", "version": 2, "extent": 4096 }, "features": [
-<<<<<<< HEAD
-{ "type": "Feature", "properties": { "boolean": true, "otherboolean": false, "stringify": "[\"yes\",27,27,1.4e+27,{\"foo\":\"bar\"}]", "escape": "foo\u0001bar,ü\"\\/\u0008\u000c\u000a\u000d\u0009→🐂🐳", "prêt": "ready" }, "geometry": { "type": "MultiPolygon", "coordinates": [ [ [ [ -187.031250, 50.457504 ], [ -185.976562, 47.279229 ], [ -177.539062, 44.339565 ], [ -164.882812, 43.325178 ], [ -153.281250, 46.558860 ], [ -144.492188, 51.179343 ], [ -143.789062, 57.136239 ], [ -148.007812, 61.100789 ], [ -158.554688, 63.860036 ], [ -169.453125, 64.472794 ], [ -177.890625, 62.593341 ], [ -180.000000, 61.689872 ], [ -185.976562, 58.813742 ], [ -187.031250, 56.992883 ], [ -187.031250, 65.730626 ], [ -182.460938, 67.339861 ], [ -180.000000, 67.542167 ], [ -169.101562, 68.269387 ], [ -156.093750, 68.138852 ], [ -144.492188, 66.089364 ], [ -134.648438, 62.431074 ], [ -131.835938, 55.379110 ], [ -133.593750, 48.690960 ], [ -146.250000, 38.548165 ], [ -169.453125, 34.885931 ], [ -180.000000, 36.527295 ], [ -184.218750, 37.160317 ], [ -187.031250, 38.891033 ], [ -187.031250, 50.457504 ] ] ], [ [ [ 187.031250, 63.704722 ], [ 182.109375, 62.593341 ], [ 180.000000, 61.689872 ], [ 174.023438, 58.813742 ], [ 171.562500, 54.367759 ], [ 174.023438, 47.279229 ], [ 182.460938, 44.339565 ], [ 187.031250, 44.024422 ], [ 187.031250, 35.460670 ], [ 175.781250, 37.160317 ], [ 161.718750, 45.336702 ], [ 156.796875, 54.977614 ], [ 163.476562, 62.431074 ], [ 170.507812, 64.774125 ], [ 177.539062, 67.339861 ], [ 180.000000, 67.542167 ], [ 187.031250, 68.007571 ], [ 187.031250, 63.704722 ] ] ] ] } }
-=======
 { "type": "Feature", "properties": { "boolean": true, "otherboolean": false, "stringify": "[\"yes\",27,27,1.4e+27,{\"foo\":\"bar\"}]", "": "something for nothing", "escape": "foo\u0001bar,ü\"\\/\u0008\u000c\u000a\u000d\u0009→🐂🐳", "prêt": "ready" }, "geometry": { "type": "MultiPolygon", "coordinates": [ [ [ [ -187.031250, 50.457504 ], [ -185.976562, 47.279229 ], [ -177.539062, 44.339565 ], [ -164.882812, 43.325178 ], [ -153.281250, 46.558860 ], [ -144.492188, 51.179343 ], [ -143.789062, 57.136239 ], [ -148.007812, 61.100789 ], [ -158.554688, 63.860036 ], [ -169.453125, 64.472794 ], [ -177.890625, 62.593341 ], [ -180.000000, 61.689872 ], [ -185.976562, 58.813742 ], [ -187.031250, 56.992883 ], [ -187.031250, 65.730626 ], [ -182.460938, 67.339861 ], [ -180.000000, 67.542167 ], [ -169.101562, 68.269387 ], [ -156.093750, 68.138852 ], [ -144.492188, 66.089364 ], [ -134.648438, 62.431074 ], [ -131.835938, 55.379110 ], [ -133.593750, 48.690960 ], [ -146.250000, 38.548165 ], [ -169.453125, 34.885931 ], [ -180.000000, 36.527295 ], [ -184.218750, 37.160317 ], [ -187.031250, 38.891033 ], [ -187.031250, 50.457504 ] ] ], [ [ [ 187.031250, 63.704722 ], [ 182.109375, 62.593341 ], [ 180.000000, 61.689872 ], [ 174.023438, 58.813742 ], [ 171.562500, 54.367759 ], [ 174.023438, 47.279229 ], [ 182.460938, 44.339565 ], [ 187.031250, 44.024422 ], [ 187.031250, 35.460670 ], [ 175.781250, 37.160317 ], [ 161.718750, 45.336702 ], [ 156.796875, 54.977614 ], [ 163.476562, 62.431074 ], [ 170.507812, 64.774125 ], [ 177.539062, 67.339861 ], [ 180.000000, 67.542167 ], [ 187.031250, 68.007571 ], [ 187.031250, 63.704722 ] ] ] ] } }
->>>>>>> f1c3811d
 ,
 { "type": "Feature", "properties": { "zoom": "z0-2" }, "geometry": { "type": "LineString", "coordinates": [ [ -112.851562, 55.178868 ], [ -117.773438, 44.590467 ], [ -104.414062, 51.179343 ] ] } }
 ] }
@@ -28,11 +20,7 @@
 ,
 { "type": "FeatureCollection", "properties": { "zoom": 1, "x": 0, "y": 0 }, "features": [
 { "type": "FeatureCollection", "properties": { "layer": "in", "version": 2, "extent": 4096 }, "features": [
-<<<<<<< HEAD
-{ "type": "Feature", "properties": { "boolean": true, "otherboolean": false, "stringify": "[\"yes\",27,27,1.4e+27,{\"foo\":\"bar\"}]", "escape": "foo\u0001bar,ü\"\\/\u0008\u000c\u000a\u000d\u0009→🐂🐳", "prêt": "ready" }, "geometry": { "type": "Polygon", "coordinates": [ [ [ -183.515625, 46.437857 ], [ -177.539062, 44.339565 ], [ -164.882812, 43.325178 ], [ -153.281250, 46.558860 ], [ -144.492188, 51.179343 ], [ -143.789062, 57.136239 ], [ -148.007812, 61.100789 ], [ -158.554688, 63.860036 ], [ -169.453125, 64.472794 ], [ -177.890625, 62.593341 ], [ -180.000000, 61.669024 ], [ -183.515625, 60.020952 ], [ -183.515625, 66.981666 ], [ -182.460938, 67.339861 ], [ -180.000000, 67.525373 ], [ -169.101562, 68.269387 ], [ -156.093750, 68.138852 ], [ -144.492188, 66.089364 ], [ -134.648438, 62.431074 ], [ -131.835938, 55.379110 ], [ -133.593750, 48.690960 ], [ -146.250000, 38.548165 ], [ -169.453125, 34.885931 ], [ -180.000000, 36.527295 ], [ -183.515625, 37.055177 ], [ -183.515625, 46.437857 ] ] ] } }
-=======
 { "type": "Feature", "properties": { "boolean": true, "otherboolean": false, "stringify": "[\"yes\",27,27,1.4e+27,{\"foo\":\"bar\"}]", "": "something for nothing", "escape": "foo\u0001bar,ü\"\\/\u0008\u000c\u000a\u000d\u0009→🐂🐳", "prêt": "ready" }, "geometry": { "type": "Polygon", "coordinates": [ [ [ -183.515625, 46.437857 ], [ -177.539062, 44.339565 ], [ -164.882812, 43.325178 ], [ -153.281250, 46.558860 ], [ -144.492188, 51.179343 ], [ -143.789062, 57.136239 ], [ -148.007812, 61.100789 ], [ -158.554688, 63.860036 ], [ -169.453125, 64.472794 ], [ -177.890625, 62.593341 ], [ -180.000000, 61.669024 ], [ -183.515625, 60.020952 ], [ -183.515625, 66.981666 ], [ -182.460938, 67.339861 ], [ -180.000000, 67.525373 ], [ -169.101562, 68.269387 ], [ -156.093750, 68.138852 ], [ -144.492188, 66.089364 ], [ -134.648438, 62.431074 ], [ -131.835938, 55.379110 ], [ -133.593750, 48.690960 ], [ -146.250000, 38.548165 ], [ -169.453125, 34.885931 ], [ -180.000000, 36.527295 ], [ -183.515625, 37.055177 ], [ -183.515625, 46.437857 ] ] ] } }
->>>>>>> f1c3811d
 ,
 { "type": "Feature", "properties": { "zoom": "z0-2" }, "geometry": { "type": "LineString", "coordinates": [ [ -112.851562, 55.178868 ], [ -117.773438, 44.590467 ], [ -104.414062, 51.179343 ] ] } }
 ] }
@@ -40,21 +28,13 @@
 ,
 { "type": "FeatureCollection", "properties": { "zoom": 1, "x": 1, "y": 0 }, "features": [
 { "type": "FeatureCollection", "properties": { "layer": "in", "version": 2, "extent": 4096 }, "features": [
-<<<<<<< HEAD
-{ "type": "Feature", "properties": { "boolean": true, "otherboolean": false, "stringify": "[\"yes\",27,27,1.4e+27,{\"foo\":\"bar\"}]", "escape": "foo\u0001bar,ü\"\\/\u0008\u000c\u000a\u000d\u0009→🐂🐳", "prêt": "ready" }, "geometry": { "type": "Polygon", "coordinates": [ [ [ 183.515625, 62.915233 ], [ 182.109375, 62.593341 ], [ 180.000000, 61.669024 ], [ 174.023438, 58.813742 ], [ 171.562500, 54.367759 ], [ 174.023438, 47.279229 ], [ 182.460938, 44.339565 ], [ 183.515625, 44.276671 ], [ 183.515625, 35.995785 ], [ 175.781250, 37.160317 ], [ 161.718750, 45.336702 ], [ 156.796875, 54.977614 ], [ 163.476562, 62.431074 ], [ 170.507812, 64.774125 ], [ 177.539062, 67.339861 ], [ 180.000000, 67.525373 ], [ 183.515625, 67.776025 ], [ 183.515625, 62.915233 ] ] ] } }
-=======
 { "type": "Feature", "properties": { "boolean": true, "otherboolean": false, "stringify": "[\"yes\",27,27,1.4e+27,{\"foo\":\"bar\"}]", "": "something for nothing", "escape": "foo\u0001bar,ü\"\\/\u0008\u000c\u000a\u000d\u0009→🐂🐳", "prêt": "ready" }, "geometry": { "type": "Polygon", "coordinates": [ [ [ 183.515625, 62.915233 ], [ 182.109375, 62.593341 ], [ 180.000000, 61.669024 ], [ 174.023438, 58.813742 ], [ 171.562500, 54.367759 ], [ 174.023438, 47.279229 ], [ 182.460938, 44.339565 ], [ 183.515625, 44.276671 ], [ 183.515625, 35.995785 ], [ 175.781250, 37.160317 ], [ 161.718750, 45.336702 ], [ 156.796875, 54.977614 ], [ 163.476562, 62.431074 ], [ 170.507812, 64.774125 ], [ 177.539062, 67.339861 ], [ 180.000000, 67.525373 ], [ 183.515625, 67.776025 ], [ 183.515625, 62.915233 ] ] ] } }
->>>>>>> f1c3811d
 ] }
 ] }
 ,
 { "type": "FeatureCollection", "properties": { "zoom": 2, "x": 0, "y": 1 }, "features": [
 { "type": "FeatureCollection", "properties": { "layer": "in", "version": 2, "extent": 4096 }, "features": [
-<<<<<<< HEAD
-{ "type": "Feature", "properties": { "boolean": true, "otherboolean": false, "stringify": "[\"yes\",27,27,1.4e+27,{\"foo\":\"bar\"}]", "escape": "foo\u0001bar,ü\"\\/\u0008\u000c\u000a\u000d\u0009→🐂🐳", "prêt": "ready" }, "geometry": { "type": "Polygon", "coordinates": [ [ [ -181.757812, 45.828799 ], [ -177.539062, 44.339565 ], [ -164.882812, 43.325178 ], [ -153.281250, 46.558860 ], [ -144.492188, 51.179343 ], [ -143.789062, 57.136239 ], [ -148.007812, 61.100789 ], [ -158.554688, 63.860036 ], [ -169.453125, 64.472794 ], [ -177.890625, 62.593341 ], [ -180.000000, 61.658595 ], [ -181.757812, 60.844911 ], [ -181.757812, 67.204032 ], [ -150.688477, 67.204032 ], [ -146.821289, 66.513260 ], [ -144.492188, 66.089364 ], [ -134.648438, 62.431074 ], [ -131.835938, 55.379110 ], [ -133.593750, 48.690960 ], [ -146.250000, 38.548165 ], [ -169.453125, 34.885931 ], [ -180.000000, 36.527295 ], [ -181.757812, 36.791691 ], [ -181.757812, 45.828799 ] ] ] } }
-=======
 { "type": "Feature", "properties": { "boolean": true, "otherboolean": false, "stringify": "[\"yes\",27,27,1.4e+27,{\"foo\":\"bar\"}]", "": "something for nothing", "escape": "foo\u0001bar,ü\"\\/\u0008\u000c\u000a\u000d\u0009→🐂🐳", "prêt": "ready" }, "geometry": { "type": "Polygon", "coordinates": [ [ [ -181.757812, 45.828799 ], [ -177.539062, 44.339565 ], [ -164.882812, 43.325178 ], [ -153.281250, 46.558860 ], [ -144.492188, 51.179343 ], [ -143.789062, 57.136239 ], [ -148.007812, 61.100789 ], [ -158.554688, 63.860036 ], [ -169.453125, 64.472794 ], [ -177.890625, 62.593341 ], [ -180.000000, 61.658595 ], [ -181.757812, 60.844911 ], [ -181.757812, 67.204032 ], [ -150.688477, 67.204032 ], [ -146.821289, 66.513260 ], [ -144.492188, 66.089364 ], [ -134.648438, 62.431074 ], [ -131.835938, 55.379110 ], [ -133.593750, 48.690960 ], [ -146.250000, 38.548165 ], [ -169.453125, 34.885931 ], [ -180.000000, 36.527295 ], [ -181.757812, 36.791691 ], [ -181.757812, 45.828799 ] ] ] } }
->>>>>>> f1c3811d
 ,
 { "type": "Feature", "properties": { "zoom": "z0-2" }, "geometry": { "type": "LineString", "coordinates": [ [ -112.851562, 55.178868 ], [ -117.773438, 44.590467 ], [ -104.414062, 51.179343 ] ] } }
 ] }
@@ -62,71 +42,43 @@
 ,
 { "type": "FeatureCollection", "properties": { "zoom": 2, "x": 0, "y": 0 }, "features": [
 { "type": "FeatureCollection", "properties": { "layer": "in", "version": 2, "extent": 4096 }, "features": [
-<<<<<<< HEAD
-{ "type": "Feature", "properties": { "boolean": true, "otherboolean": false, "stringify": "[\"yes\",27,27,1.4e+27,{\"foo\":\"bar\"}]", "escape": "foo\u0001bar,ü\"\\/\u0008\u000c\u000a\u000d\u0009→🐂🐳", "prêt": "ready" }, "geometry": { "type": "Polygon", "coordinates": [ [ [ -169.101562, 68.269387 ], [ -156.093750, 68.138852 ], [ -146.821289, 66.513260 ], [ -144.492188, 66.089364 ], [ -143.679199, 65.802776 ], [ -181.757812, 65.802776 ], [ -181.757812, 67.390599 ], [ -180.000000, 67.516972 ], [ -169.101562, 68.269387 ] ] ] } }
-=======
 { "type": "Feature", "properties": { "boolean": true, "otherboolean": false, "stringify": "[\"yes\",27,27,1.4e+27,{\"foo\":\"bar\"}]", "": "something for nothing", "escape": "foo\u0001bar,ü\"\\/\u0008\u000c\u000a\u000d\u0009→🐂🐳", "prêt": "ready" }, "geometry": { "type": "Polygon", "coordinates": [ [ [ -169.101562, 68.269387 ], [ -156.093750, 68.138852 ], [ -146.821289, 66.513260 ], [ -144.492188, 66.089364 ], [ -143.679199, 65.802776 ], [ -181.757812, 65.802776 ], [ -181.757812, 67.390599 ], [ -180.000000, 67.516972 ], [ -169.101562, 68.269387 ] ] ] } }
->>>>>>> f1c3811d
 ] }
 ] }
 ,
 { "type": "FeatureCollection", "properties": { "zoom": 2, "x": 3, "y": 1 }, "features": [
 { "type": "FeatureCollection", "properties": { "layer": "in", "version": 2, "extent": 4096 }, "features": [
-<<<<<<< HEAD
-{ "type": "Feature", "properties": { "boolean": true, "otherboolean": false, "stringify": "[\"yes\",27,27,1.4e+27,{\"foo\":\"bar\"}]", "escape": "foo\u0001bar,ü\"\\/\u0008\u000c\u000a\u000d\u0009→🐂🐳", "prêt": "ready" }, "geometry": { "type": "Polygon", "coordinates": [ [ [ 181.757812, 62.441242 ], [ 180.000000, 61.658595 ], [ 174.023438, 58.813742 ], [ 171.562500, 54.367759 ], [ 174.023438, 47.279229 ], [ 181.757812, 44.590467 ], [ 181.757812, 36.261992 ], [ 175.781250, 37.160317 ], [ 161.718750, 45.336702 ], [ 156.796875, 54.977614 ], [ 163.476562, 62.431074 ], [ 170.507812, 64.774125 ], [ 175.187988, 66.513260 ], [ 177.143555, 67.204032 ], [ 181.757812, 67.204032 ], [ 181.757812, 62.441242 ] ] ] } }
-=======
 { "type": "Feature", "properties": { "boolean": true, "otherboolean": false, "stringify": "[\"yes\",27,27,1.4e+27,{\"foo\":\"bar\"}]", "": "something for nothing", "escape": "foo\u0001bar,ü\"\\/\u0008\u000c\u000a\u000d\u0009→🐂🐳", "prêt": "ready" }, "geometry": { "type": "Polygon", "coordinates": [ [ [ 181.757812, 62.441242 ], [ 180.000000, 61.658595 ], [ 174.023438, 58.813742 ], [ 171.562500, 54.367759 ], [ 174.023438, 47.279229 ], [ 181.757812, 44.590467 ], [ 181.757812, 36.261992 ], [ 175.781250, 37.160317 ], [ 161.718750, 45.336702 ], [ 156.796875, 54.977614 ], [ 163.476562, 62.431074 ], [ 170.507812, 64.774125 ], [ 175.187988, 66.513260 ], [ 177.143555, 67.204032 ], [ 181.757812, 67.204032 ], [ 181.757812, 62.441242 ] ] ] } }
->>>>>>> f1c3811d
 ] }
 ] }
 ,
 { "type": "FeatureCollection", "properties": { "zoom": 2, "x": 3, "y": 0 }, "features": [
 { "type": "FeatureCollection", "properties": { "layer": "in", "version": 2, "extent": 4096 }, "features": [
-<<<<<<< HEAD
-{ "type": "Feature", "properties": { "boolean": true, "otherboolean": false, "stringify": "[\"yes\",27,27,1.4e+27,{\"foo\":\"bar\"}]", "escape": "foo\u0001bar,ü\"\\/\u0008\u000c\u000a\u000d\u0009→🐂🐳", "prêt": "ready" }, "geometry": { "type": "Polygon", "coordinates": [ [ [ 181.757812, 67.642676 ], [ 181.757812, 65.802776 ], [ 173.232422, 65.802776 ], [ 175.187988, 66.513260 ], [ 177.539062, 67.339861 ], [ 181.757812, 67.642676 ] ] ] } }
-=======
 { "type": "Feature", "properties": { "boolean": true, "otherboolean": false, "stringify": "[\"yes\",27,27,1.4e+27,{\"foo\":\"bar\"}]", "": "something for nothing", "escape": "foo\u0001bar,ü\"\\/\u0008\u000c\u000a\u000d\u0009→🐂🐳", "prêt": "ready" }, "geometry": { "type": "Polygon", "coordinates": [ [ [ 181.757812, 67.642676 ], [ 181.757812, 65.802776 ], [ 173.232422, 65.802776 ], [ 175.187988, 66.513260 ], [ 177.539062, 67.339861 ], [ 181.757812, 67.642676 ] ] ] } }
->>>>>>> f1c3811d
 ] }
 ] }
 ,
 { "type": "FeatureCollection", "properties": { "zoom": 3, "x": 0, "y": 3 }, "features": [
 { "type": "FeatureCollection", "properties": { "layer": "in", "version": 2, "extent": 4096 }, "features": [
-<<<<<<< HEAD
-{ "type": "Feature", "properties": { "boolean": true, "otherboolean": false, "stringify": "[\"yes\",27,27,1.4e+27,{\"foo\":\"bar\"}]", "escape": "foo\u0001bar,ü\"\\/\u0008\u000c\u000a\u000d\u0009→🐂🐳", "prêt": "ready" }, "geometry": { "type": "Polygon", "coordinates": [ [ [ -142.613525, 41.640078 ], [ -143.404541, 40.979898 ], [ -146.250000, 38.548165 ], [ -169.453125, 34.885931 ], [ -180.000000, 36.518466 ], [ -180.878906, 36.659606 ], [ -180.878906, 41.640078 ], [ -142.613525, 41.640078 ] ] ] } }
-=======
 { "type": "Feature", "properties": { "boolean": true, "otherboolean": false, "stringify": "[\"yes\",27,27,1.4e+27,{\"foo\":\"bar\"}]", "": "something for nothing", "escape": "foo\u0001bar,ü\"\\/\u0008\u000c\u000a\u000d\u0009→🐂🐳", "prêt": "ready" }, "geometry": { "type": "Polygon", "coordinates": [ [ [ -142.613525, 41.640078 ], [ -143.404541, 40.979898 ], [ -146.250000, 38.548165 ], [ -169.453125, 34.885931 ], [ -180.000000, 36.518466 ], [ -180.878906, 36.659606 ], [ -180.878906, 41.640078 ], [ -142.613525, 41.640078 ] ] ] } }
->>>>>>> f1c3811d
 ] }
 ] }
 ,
 { "type": "FeatureCollection", "properties": { "zoom": 3, "x": 0, "y": 2 }, "features": [
 { "type": "FeatureCollection", "properties": { "layer": "in", "version": 2, "extent": 4096 }, "features": [
-<<<<<<< HEAD
-{ "type": "Feature", "properties": { "boolean": true, "otherboolean": false, "stringify": "[\"yes\",27,27,1.4e+27,{\"foo\":\"bar\"}]", "escape": "foo\u0001bar,ü\"\\/\u0008\u000c\u000a\u000d\u0009→🐂🐳", "prêt": "ready" }, "geometry": { "type": "Polygon", "coordinates": [ [ [ -180.878906, 45.521744 ], [ -177.539062, 44.339565 ], [ -164.882812, 43.325178 ], [ -153.281250, 46.558860 ], [ -144.492188, 51.179343 ], [ -143.789062, 57.136239 ], [ -148.007812, 61.100789 ], [ -158.554688, 63.860036 ], [ -169.453125, 64.472794 ], [ -177.890625, 62.593341 ], [ -180.000000, 61.653379 ], [ -180.878906, 61.249102 ], [ -180.878906, 66.861082 ], [ -148.754883, 66.861082 ], [ -146.821289, 66.513260 ], [ -144.492188, 66.089364 ], [ -135.000000, 62.573106 ], [ -134.648438, 62.431074 ], [ -134.121094, 61.217379 ], [ -134.121094, 48.305121 ], [ -135.000000, 47.650588 ], [ -144.195557, 40.313043 ], [ -180.878906, 40.313043 ], [ -180.878906, 45.521744 ] ] ] } }
-=======
 { "type": "Feature", "properties": { "boolean": true, "otherboolean": false, "stringify": "[\"yes\",27,27,1.4e+27,{\"foo\":\"bar\"}]", "": "something for nothing", "escape": "foo\u0001bar,ü\"\\/\u0008\u000c\u000a\u000d\u0009→🐂🐳", "prêt": "ready" }, "geometry": { "type": "Polygon", "coordinates": [ [ [ -180.878906, 45.521744 ], [ -177.539062, 44.339565 ], [ -164.882812, 43.325178 ], [ -153.281250, 46.558860 ], [ -144.492188, 51.179343 ], [ -143.789062, 57.136239 ], [ -148.007812, 61.100789 ], [ -158.554688, 63.860036 ], [ -169.453125, 64.472794 ], [ -177.890625, 62.593341 ], [ -180.000000, 61.653379 ], [ -180.878906, 61.249102 ], [ -180.878906, 66.861082 ], [ -148.754883, 66.861082 ], [ -146.821289, 66.513260 ], [ -144.492188, 66.089364 ], [ -135.000000, 62.573106 ], [ -134.648438, 62.431074 ], [ -134.121094, 61.217379 ], [ -134.121094, 48.305121 ], [ -135.000000, 47.650588 ], [ -144.195557, 40.313043 ], [ -180.878906, 40.313043 ], [ -180.878906, 45.521744 ] ] ] } }
->>>>>>> f1c3811d
 ] }
 ] }
 ,
 { "type": "FeatureCollection", "properties": { "zoom": 3, "x": 0, "y": 1 }, "features": [
 { "type": "FeatureCollection", "properties": { "layer": "in", "version": 2, "extent": 4096 }, "features": [
-<<<<<<< HEAD
-{ "type": "Feature", "properties": { "boolean": true, "otherboolean": false, "stringify": "[\"yes\",27,27,1.4e+27,{\"foo\":\"bar\"}]", "escape": "foo\u0001bar,ü\"\\/\u0008\u000c\u000a\u000d\u0009→🐂🐳", "prêt": "ready" }, "geometry": { "type": "Polygon", "coordinates": [ [ [ -169.101562, 68.269387 ], [ -156.093750, 68.138852 ], [ -146.821289, 66.513260 ], [ -144.887695, 66.160511 ], [ -180.878906, 66.160511 ], [ -180.878906, 67.453869 ], [ -180.000000, 67.516972 ], [ -169.101562, 68.269387 ] ] ] } }
-=======
 { "type": "Feature", "properties": { "boolean": true, "otherboolean": false, "stringify": "[\"yes\",27,27,1.4e+27,{\"foo\":\"bar\"}]", "": "something for nothing", "escape": "foo\u0001bar,ü\"\\/\u0008\u000c\u000a\u000d\u0009→🐂🐳", "prêt": "ready" }, "geometry": { "type": "Polygon", "coordinates": [ [ [ -169.101562, 68.269387 ], [ -156.093750, 68.138852 ], [ -146.821289, 66.513260 ], [ -144.887695, 66.160511 ], [ -180.878906, 66.160511 ], [ -180.878906, 67.453869 ], [ -180.000000, 67.516972 ], [ -169.101562, 68.269387 ] ] ] } }
->>>>>>> f1c3811d
 ] }
 ] }
 ,
 { "type": "FeatureCollection", "properties": { "zoom": 3, "x": 1, "y": 2 }, "features": [
 { "type": "FeatureCollection", "properties": { "layer": "in", "version": 2, "extent": 4096 }, "features": [
-<<<<<<< HEAD
-{ "type": "Feature", "properties": { "boolean": true, "otherboolean": false, "stringify": "[\"yes\",27,27,1.4e+27,{\"foo\":\"bar\"}]", "escape": "foo\u0001bar,ü\"\\/\u0008\u000c\u000a\u000d\u0009→🐂🐳", "prêt": "ready" }, "geometry": { "type": "Polygon", "coordinates": [ [ [ -135.878906, 62.915233 ], [ -135.000000, 62.573106 ], [ -134.648438, 62.431074 ], [ -131.835938, 55.379110 ], [ -133.593750, 48.690960 ], [ -135.000000, 47.650588 ], [ -135.878906, 46.987747 ], [ -135.878906, 62.915233 ] ] ] } }
-=======
 { "type": "Feature", "properties": { "boolean": true, "otherboolean": false, "stringify": "[\"yes\",27,27,1.4e+27,{\"foo\":\"bar\"}]", "": "something for nothing", "escape": "foo\u0001bar,ü\"\\/\u0008\u000c\u000a\u000d\u0009→🐂🐳", "prêt": "ready" }, "geometry": { "type": "Polygon", "coordinates": [ [ [ -135.878906, 62.915233 ], [ -135.000000, 62.573106 ], [ -134.648438, 62.431074 ], [ -131.835938, 55.379110 ], [ -133.593750, 48.690960 ], [ -135.000000, 47.650588 ], [ -135.878906, 46.987747 ], [ -135.878906, 62.915233 ] ] ] } }
->>>>>>> f1c3811d
 ] }
 ] }
 ,
@@ -144,131 +96,79 @@
 ,
 { "type": "FeatureCollection", "properties": { "zoom": 3, "x": 7, "y": 3 }, "features": [
 { "type": "FeatureCollection", "properties": { "layer": "in", "version": 2, "extent": 4096 }, "features": [
-<<<<<<< HEAD
-{ "type": "Feature", "properties": { "boolean": true, "otherboolean": false, "stringify": "[\"yes\",27,27,1.4e+27,{\"foo\":\"bar\"}]", "escape": "foo\u0001bar,ü\"\\/\u0008\u000c\u000a\u000d\u0009→🐂🐳", "prêt": "ready" }, "geometry": { "type": "Polygon", "coordinates": [ [ [ 180.878906, 41.640078 ], [ 180.878906, 36.385913 ], [ 180.000000, 36.518466 ], [ 175.781250, 37.160317 ], [ 169.420166, 40.979898 ], [ 168.288574, 41.640078 ], [ 180.878906, 41.640078 ] ] ] } }
-=======
 { "type": "Feature", "properties": { "boolean": true, "otherboolean": false, "stringify": "[\"yes\",27,27,1.4e+27,{\"foo\":\"bar\"}]", "": "something for nothing", "escape": "foo\u0001bar,ü\"\\/\u0008\u000c\u000a\u000d\u0009→🐂🐳", "prêt": "ready" }, "geometry": { "type": "Polygon", "coordinates": [ [ [ 180.878906, 41.640078 ], [ 180.878906, 36.385913 ], [ 180.000000, 36.518466 ], [ 175.781250, 37.160317 ], [ 169.420166, 40.979898 ], [ 168.288574, 41.640078 ], [ 180.878906, 41.640078 ] ] ] } }
->>>>>>> f1c3811d
 ] }
 ] }
 ,
 { "type": "FeatureCollection", "properties": { "zoom": 3, "x": 7, "y": 2 }, "features": [
 { "type": "FeatureCollection", "properties": { "layer": "in", "version": 2, "extent": 4096 }, "features": [
-<<<<<<< HEAD
-{ "type": "Feature", "properties": { "boolean": true, "otherboolean": false, "stringify": "[\"yes\",27,27,1.4e+27,{\"foo\":\"bar\"}]", "escape": "foo\u0001bar,ü\"\\/\u0008\u000c\u000a\u000d\u0009→🐂🐳", "prêt": "ready" }, "geometry": { "type": "Polygon", "coordinates": [ [ [ 180.878906, 62.047288 ], [ 180.000000, 61.653379 ], [ 174.023438, 58.813742 ], [ 171.562500, 54.367759 ], [ 174.023438, 47.279229 ], [ 180.878906, 44.902578 ], [ 180.878906, 40.313043 ], [ 170.562744, 40.313043 ], [ 169.420166, 40.979898 ], [ 161.718750, 45.336702 ], [ 156.796875, 54.977614 ], [ 163.476562, 62.431074 ], [ 170.507812, 64.774125 ], [ 175.187988, 66.513260 ], [ 176.165771, 66.861082 ], [ 180.878906, 66.861082 ], [ 180.878906, 62.047288 ] ] ] } }
-=======
 { "type": "Feature", "properties": { "boolean": true, "otherboolean": false, "stringify": "[\"yes\",27,27,1.4e+27,{\"foo\":\"bar\"}]", "": "something for nothing", "escape": "foo\u0001bar,ü\"\\/\u0008\u000c\u000a\u000d\u0009→🐂🐳", "prêt": "ready" }, "geometry": { "type": "Polygon", "coordinates": [ [ [ 180.878906, 62.047288 ], [ 180.000000, 61.653379 ], [ 174.023438, 58.813742 ], [ 171.562500, 54.367759 ], [ 174.023438, 47.279229 ], [ 180.878906, 44.902578 ], [ 180.878906, 40.313043 ], [ 170.562744, 40.313043 ], [ 169.420166, 40.979898 ], [ 161.718750, 45.336702 ], [ 156.796875, 54.977614 ], [ 163.476562, 62.431074 ], [ 170.507812, 64.774125 ], [ 175.187988, 66.513260 ], [ 176.165771, 66.861082 ], [ 180.878906, 66.861082 ], [ 180.878906, 62.047288 ] ] ] } }
->>>>>>> f1c3811d
 ] }
 ] }
 ,
 { "type": "FeatureCollection", "properties": { "zoom": 3, "x": 7, "y": 1 }, "features": [
 { "type": "FeatureCollection", "properties": { "layer": "in", "version": 2, "extent": 4096 }, "features": [
-<<<<<<< HEAD
-{ "type": "Feature", "properties": { "boolean": true, "otherboolean": false, "stringify": "[\"yes\",27,27,1.4e+27,{\"foo\":\"bar\"}]", "escape": "foo\u0001bar,ü\"\\/\u0008\u000c\u000a\u000d\u0009→🐂🐳", "prêt": "ready" }, "geometry": { "type": "Polygon", "coordinates": [ [ [ 180.878906, 67.579908 ], [ 180.878906, 66.160511 ], [ 174.210205, 66.160511 ], [ 175.187988, 66.513260 ], [ 177.539062, 67.339861 ], [ 180.878906, 67.579908 ] ] ] } }
-=======
 { "type": "Feature", "properties": { "boolean": true, "otherboolean": false, "stringify": "[\"yes\",27,27,1.4e+27,{\"foo\":\"bar\"}]", "": "something for nothing", "escape": "foo\u0001bar,ü\"\\/\u0008\u000c\u000a\u000d\u0009→🐂🐳", "prêt": "ready" }, "geometry": { "type": "Polygon", "coordinates": [ [ [ 180.878906, 67.579908 ], [ 180.878906, 66.160511 ], [ 174.210205, 66.160511 ], [ 175.187988, 66.513260 ], [ 177.539062, 67.339861 ], [ 180.878906, 67.579908 ] ] ] } }
->>>>>>> f1c3811d
 ] }
 ] }
 ,
 { "type": "FeatureCollection", "properties": { "zoom": 4, "x": 0, "y": 6 }, "features": [
 { "type": "FeatureCollection", "properties": { "layer": "in", "version": 2, "extent": 4096 }, "features": [
-<<<<<<< HEAD
-{ "type": "Feature", "properties": { "boolean": true, "otherboolean": false, "stringify": "[\"yes\",27,27,1.4e+27,{\"foo\":\"bar\"}]", "escape": "foo\u0001bar,ü\"\\/\u0008\u000c\u000a\u000d\u0009→🐂🐳", "prêt": "ready" }, "geometry": { "type": "Polygon", "coordinates": [ [ [ -157.060547, 41.310824 ], [ -157.060547, 36.866438 ], [ -157.500000, 36.796090 ], [ -169.453125, 34.885931 ], [ -180.000000, 36.518466 ], [ -180.439453, 36.589068 ], [ -180.439453, 41.310824 ], [ -157.060547, 41.310824 ] ] ] } }
-=======
 { "type": "Feature", "properties": { "boolean": true, "otherboolean": false, "stringify": "[\"yes\",27,27,1.4e+27,{\"foo\":\"bar\"}]", "": "something for nothing", "escape": "foo\u0001bar,ü\"\\/\u0008\u000c\u000a\u000d\u0009→🐂🐳", "prêt": "ready" }, "geometry": { "type": "Polygon", "coordinates": [ [ [ -157.060547, 41.310824 ], [ -157.060547, 36.866438 ], [ -157.500000, 36.796090 ], [ -169.453125, 34.885931 ], [ -180.000000, 36.518466 ], [ -180.439453, 36.589068 ], [ -180.439453, 41.310824 ], [ -157.060547, 41.310824 ] ] ] } }
->>>>>>> f1c3811d
 ] }
 ] }
 ,
 { "type": "FeatureCollection", "properties": { "zoom": 4, "x": 0, "y": 5 }, "features": [
 { "type": "FeatureCollection", "properties": { "layer": "in", "version": 2, "extent": 4096 }, "features": [
-<<<<<<< HEAD
-{ "type": "Feature", "properties": { "boolean": true, "otherboolean": false, "stringify": "[\"yes\",27,27,1.4e+27,{\"foo\":\"bar\"}]", "escape": "foo\u0001bar,ü\"\\/\u0008\u000c\u000a\u000d\u0009→🐂🐳", "prêt": "ready" }, "geometry": { "type": "Polygon", "coordinates": [ [ [ -157.060547, 45.525592 ], [ -157.060547, 40.647304 ], [ -180.439453, 40.647304 ], [ -180.439453, 45.367584 ], [ -177.539062, 44.339565 ], [ -164.882812, 43.325178 ], [ -157.500000, 45.406164 ], [ -157.060547, 45.525592 ] ] ] } }
-=======
 { "type": "Feature", "properties": { "boolean": true, "otherboolean": false, "stringify": "[\"yes\",27,27,1.4e+27,{\"foo\":\"bar\"}]", "": "something for nothing", "escape": "foo\u0001bar,ü\"\\/\u0008\u000c\u000a\u000d\u0009→🐂🐳", "prêt": "ready" }, "geometry": { "type": "Polygon", "coordinates": [ [ [ -157.060547, 45.525592 ], [ -157.060547, 40.647304 ], [ -180.439453, 40.647304 ], [ -180.439453, 45.367584 ], [ -177.539062, 44.339565 ], [ -164.882812, 43.325178 ], [ -157.500000, 45.406164 ], [ -157.060547, 45.525592 ] ] ] } }
->>>>>>> f1c3811d
 ] }
 ] }
 ,
 { "type": "FeatureCollection", "properties": { "zoom": 4, "x": 0, "y": 4 }, "features": [
 { "type": "FeatureCollection", "properties": { "layer": "in", "version": 2, "extent": 4096 }, "features": [
-<<<<<<< HEAD
-{ "type": "Feature", "properties": { "boolean": true, "otherboolean": false, "stringify": "[\"yes\",27,27,1.4e+27,{\"foo\":\"bar\"}]", "escape": "foo\u0001bar,ü\"\\/\u0008\u000c\u000a\u000d\u0009→🐂🐳", "prêt": "ready" }, "geometry": { "type": "Polygon", "coordinates": [ [ [ -157.060547, 66.687784 ], [ -157.060547, 63.484863 ], [ -157.500000, 63.597448 ], [ -158.554688, 63.860036 ], [ -169.453125, 64.472794 ], [ -177.890625, 62.593341 ], [ -180.000000, 61.650771 ], [ -180.439453, 61.451896 ], [ -180.439453, 66.687784 ], [ -157.060547, 66.687784 ] ] ] } }
-=======
 { "type": "Feature", "properties": { "boolean": true, "otherboolean": false, "stringify": "[\"yes\",27,27,1.4e+27,{\"foo\":\"bar\"}]", "": "something for nothing", "escape": "foo\u0001bar,ü\"\\/\u0008\u000c\u000a\u000d\u0009→🐂🐳", "prêt": "ready" }, "geometry": { "type": "Polygon", "coordinates": [ [ [ -157.060547, 66.687784 ], [ -157.060547, 63.484863 ], [ -157.500000, 63.597448 ], [ -158.554688, 63.860036 ], [ -169.453125, 64.472794 ], [ -177.890625, 62.593341 ], [ -180.000000, 61.650771 ], [ -180.439453, 61.451896 ], [ -180.439453, 66.687784 ], [ -157.060547, 66.687784 ] ] ] } }
->>>>>>> f1c3811d
 ] }
 ] }
 ,
 { "type": "FeatureCollection", "properties": { "zoom": 4, "x": 0, "y": 3 }, "features": [
 { "type": "FeatureCollection", "properties": { "layer": "in", "version": 2, "extent": 4096 }, "features": [
-<<<<<<< HEAD
-{ "type": "Feature", "properties": { "boolean": true, "otherboolean": false, "stringify": "[\"yes\",27,27,1.4e+27,{\"foo\":\"bar\"}]", "escape": "foo\u0001bar,ü\"\\/\u0008\u000c\u000a\u000d\u0009→🐂🐳", "prêt": "ready" }, "geometry": { "type": "Polygon", "coordinates": [ [ [ -169.101562, 68.269387 ], [ -157.500000, 68.153165 ], [ -157.060547, 68.149077 ], [ -157.060547, 66.337505 ], [ -180.439453, 66.337505 ], [ -180.439453, 67.485442 ], [ -180.000000, 67.514872 ], [ -169.101562, 68.269387 ] ] ] } }
-=======
 { "type": "Feature", "properties": { "boolean": true, "otherboolean": false, "stringify": "[\"yes\",27,27,1.4e+27,{\"foo\":\"bar\"}]", "": "something for nothing", "escape": "foo\u0001bar,ü\"\\/\u0008\u000c\u000a\u000d\u0009→🐂🐳", "prêt": "ready" }, "geometry": { "type": "Polygon", "coordinates": [ [ [ -169.101562, 68.269387 ], [ -157.500000, 68.153165 ], [ -157.060547, 68.149077 ], [ -157.060547, 66.337505 ], [ -180.439453, 66.337505 ], [ -180.439453, 67.485442 ], [ -180.000000, 67.514872 ], [ -169.101562, 68.269387 ] ] ] } }
->>>>>>> f1c3811d
 ] }
 ] }
 ,
 { "type": "FeatureCollection", "properties": { "zoom": 4, "x": 1, "y": 6 }, "features": [
 { "type": "FeatureCollection", "properties": { "layer": "in", "version": 2, "extent": 4096 }, "features": [
-<<<<<<< HEAD
-{ "type": "Feature", "properties": { "boolean": true, "otherboolean": false, "stringify": "[\"yes\",27,27,1.4e+27,{\"foo\":\"bar\"}]", "escape": "foo\u0001bar,ü\"\\/\u0008\u000c\u000a\u000d\u0009→🐂🐳", "prêt": "ready" }, "geometry": { "type": "Polygon", "coordinates": [ [ [ -143.009033, 41.310824 ], [ -143.404541, 40.979898 ], [ -146.250000, 38.548165 ], [ -157.500000, 36.796090 ], [ -157.939453, 36.725677 ], [ -157.939453, 41.310824 ], [ -143.009033, 41.310824 ] ] ] } }
-=======
 { "type": "Feature", "properties": { "boolean": true, "otherboolean": false, "stringify": "[\"yes\",27,27,1.4e+27,{\"foo\":\"bar\"}]", "": "something for nothing", "escape": "foo\u0001bar,ü\"\\/\u0008\u000c\u000a\u000d\u0009→🐂🐳", "prêt": "ready" }, "geometry": { "type": "Polygon", "coordinates": [ [ [ -143.009033, 41.310824 ], [ -143.404541, 40.979898 ], [ -146.250000, 38.548165 ], [ -157.500000, 36.796090 ], [ -157.939453, 36.725677 ], [ -157.939453, 41.310824 ], [ -143.009033, 41.310824 ] ] ] } }
->>>>>>> f1c3811d
 ] }
 ] }
 ,
 { "type": "FeatureCollection", "properties": { "zoom": 4, "x": 1, "y": 5 }, "features": [
 { "type": "FeatureCollection", "properties": { "layer": "in", "version": 2, "extent": 4096 }, "features": [
-<<<<<<< HEAD
-{ "type": "Feature", "properties": { "boolean": true, "otherboolean": false, "stringify": "[\"yes\",27,27,1.4e+27,{\"foo\":\"bar\"}]", "escape": "foo\u0001bar,ü\"\\/\u0008\u000c\u000a\u000d\u0009→🐂🐳", "prêt": "ready" }, "geometry": { "type": "Polygon", "coordinates": [ [ [ -134.560547, 56.022948 ], [ -134.560547, 47.978891 ], [ -135.000000, 47.650588 ], [ -143.800049, 40.647304 ], [ -157.939453, 40.647304 ], [ -157.939453, 45.282617 ], [ -157.500000, 45.406164 ], [ -153.281250, 46.558860 ], [ -144.492188, 51.179343 ], [ -143.959351, 55.776573 ], [ -143.931885, 56.022948 ], [ -134.560547, 56.022948 ] ] ] } }
-=======
 { "type": "Feature", "properties": { "boolean": true, "otherboolean": false, "stringify": "[\"yes\",27,27,1.4e+27,{\"foo\":\"bar\"}]", "": "something for nothing", "escape": "foo\u0001bar,ü\"\\/\u0008\u000c\u000a\u000d\u0009→🐂🐳", "prêt": "ready" }, "geometry": { "type": "Polygon", "coordinates": [ [ [ -134.560547, 56.022948 ], [ -134.560547, 47.978891 ], [ -135.000000, 47.650588 ], [ -143.800049, 40.647304 ], [ -157.939453, 40.647304 ], [ -157.939453, 45.282617 ], [ -157.500000, 45.406164 ], [ -153.281250, 46.558860 ], [ -144.492188, 51.179343 ], [ -143.959351, 55.776573 ], [ -143.931885, 56.022948 ], [ -134.560547, 56.022948 ] ] ] } }
->>>>>>> f1c3811d
 ] }
 ] }
 ,
 { "type": "FeatureCollection", "properties": { "zoom": 4, "x": 1, "y": 4 }, "features": [
 { "type": "FeatureCollection", "properties": { "layer": "in", "version": 2, "extent": 4096 }, "features": [
-<<<<<<< HEAD
-{ "type": "Feature", "properties": { "boolean": true, "otherboolean": false, "stringify": "[\"yes\",27,27,1.4e+27,{\"foo\":\"bar\"}]", "escape": "foo\u0001bar,ü\"\\/\u0008\u000c\u000a\u000d\u0009→🐂🐳", "prêt": "ready" }, "geometry": { "type": "Polygon", "coordinates": [ [ [ -147.782593, 66.687784 ], [ -146.815796, 66.513260 ], [ -144.492188, 66.089364 ], [ -135.000000, 62.570575 ], [ -134.648438, 62.431074 ], [ -134.560547, 62.232115 ], [ -134.560547, 55.528631 ], [ -143.992310, 55.528631 ], [ -143.959351, 55.776573 ], [ -143.789062, 57.136239 ], [ -148.007812, 61.100789 ], [ -157.500000, 63.597448 ], [ -157.939453, 63.707156 ], [ -157.939453, 66.687784 ], [ -147.782593, 66.687784 ] ] ] } }
-=======
 { "type": "Feature", "properties": { "boolean": true, "otherboolean": false, "stringify": "[\"yes\",27,27,1.4e+27,{\"foo\":\"bar\"}]", "": "something for nothing", "escape": "foo\u0001bar,ü\"\\/\u0008\u000c\u000a\u000d\u0009→🐂🐳", "prêt": "ready" }, "geometry": { "type": "Polygon", "coordinates": [ [ [ -147.782593, 66.687784 ], [ -146.815796, 66.513260 ], [ -144.492188, 66.089364 ], [ -135.000000, 62.570575 ], [ -134.648438, 62.431074 ], [ -134.560547, 62.232115 ], [ -134.560547, 55.528631 ], [ -143.992310, 55.528631 ], [ -143.959351, 55.776573 ], [ -143.789062, 57.136239 ], [ -148.007812, 61.100789 ], [ -157.500000, 63.597448 ], [ -157.939453, 63.707156 ], [ -157.939453, 66.687784 ], [ -147.782593, 66.687784 ] ] ] } }
->>>>>>> f1c3811d
 ] }
 ] }
 ,
 { "type": "FeatureCollection", "properties": { "zoom": 4, "x": 1, "y": 3 }, "features": [
 { "type": "FeatureCollection", "properties": { "layer": "in", "version": 2, "extent": 4096 }, "features": [
-<<<<<<< HEAD
-{ "type": "Feature", "properties": { "boolean": true, "otherboolean": false, "stringify": "[\"yes\",27,27,1.4e+27,{\"foo\":\"bar\"}]", "escape": "foo\u0001bar,ü\"\\/\u0008\u000c\u000a\u000d\u0009→🐂🐳", "prêt": "ready" }, "geometry": { "type": "Polygon", "coordinates": [ [ [ -157.939453, 68.159297 ], [ -157.500000, 68.153165 ], [ -156.093750, 68.138852 ], [ -146.815796, 66.513260 ], [ -145.848999, 66.337505 ], [ -157.939453, 66.337505 ], [ -157.939453, 68.159297 ] ] ] } }
-=======
 { "type": "Feature", "properties": { "boolean": true, "otherboolean": false, "stringify": "[\"yes\",27,27,1.4e+27,{\"foo\":\"bar\"}]", "": "something for nothing", "escape": "foo\u0001bar,ü\"\\/\u0008\u000c\u000a\u000d\u0009→🐂🐳", "prêt": "ready" }, "geometry": { "type": "Polygon", "coordinates": [ [ [ -157.939453, 68.159297 ], [ -157.500000, 68.153165 ], [ -156.093750, 68.138852 ], [ -146.815796, 66.513260 ], [ -145.848999, 66.337505 ], [ -157.939453, 66.337505 ], [ -157.939453, 68.159297 ] ] ] } }
->>>>>>> f1c3811d
 ] }
 ] }
 ,
 { "type": "FeatureCollection", "properties": { "zoom": 4, "x": 2, "y": 5 }, "features": [
 { "type": "FeatureCollection", "properties": { "layer": "in", "version": 2, "extent": 4096 }, "features": [
-<<<<<<< HEAD
-{ "type": "Feature", "properties": { "boolean": true, "otherboolean": false, "stringify": "[\"yes\",27,27,1.4e+27,{\"foo\":\"bar\"}]", "escape": "foo\u0001bar,ü\"\\/\u0008\u000c\u000a\u000d\u0009→🐂🐳", "prêt": "ready" }, "geometry": { "type": "Polygon", "coordinates": [ [ [ -132.072144, 56.022948 ], [ -131.984253, 55.776573 ], [ -131.835938, 55.379110 ], [ -133.593750, 48.690960 ], [ -135.000000, 47.650588 ], [ -135.439453, 47.320207 ], [ -135.439453, 56.022948 ], [ -132.072144, 56.022948 ] ] ] } }
-=======
 { "type": "Feature", "properties": { "boolean": true, "otherboolean": false, "stringify": "[\"yes\",27,27,1.4e+27,{\"foo\":\"bar\"}]", "": "something for nothing", "escape": "foo\u0001bar,ü\"\\/\u0008\u000c\u000a\u000d\u0009→🐂🐳", "prêt": "ready" }, "geometry": { "type": "Polygon", "coordinates": [ [ [ -132.072144, 56.022948 ], [ -131.984253, 55.776573 ], [ -131.835938, 55.379110 ], [ -133.593750, 48.690960 ], [ -135.000000, 47.650588 ], [ -135.439453, 47.320207 ], [ -135.439453, 56.022948 ], [ -132.072144, 56.022948 ] ] ] } }
->>>>>>> f1c3811d
 ] }
 ] }
 ,
 { "type": "FeatureCollection", "properties": { "zoom": 4, "x": 2, "y": 4 }, "features": [
 { "type": "FeatureCollection", "properties": { "layer": "in", "version": 2, "extent": 4096 }, "features": [
-<<<<<<< HEAD
-{ "type": "Feature", "properties": { "boolean": true, "otherboolean": false, "stringify": "[\"yes\",27,27,1.4e+27,{\"foo\":\"bar\"}]", "escape": "foo\u0001bar,ü\"\\/\u0008\u000c\u000a\u000d\u0009→🐂🐳", "prêt": "ready" }, "geometry": { "type": "Polygon", "coordinates": [ [ [ -135.439453, 62.744665 ], [ -135.000000, 62.570575 ], [ -134.648438, 62.431074 ], [ -131.984253, 55.776573 ], [ -131.890869, 55.528631 ], [ -135.439453, 55.528631 ], [ -135.439453, 62.744665 ] ] ] } }
-=======
 { "type": "Feature", "properties": { "boolean": true, "otherboolean": false, "stringify": "[\"yes\",27,27,1.4e+27,{\"foo\":\"bar\"}]", "": "something for nothing", "escape": "foo\u0001bar,ü\"\\/\u0008\u000c\u000a\u000d\u0009→🐂🐳", "prêt": "ready" }, "geometry": { "type": "Polygon", "coordinates": [ [ [ -135.439453, 62.744665 ], [ -135.000000, 62.570575 ], [ -134.648438, 62.431074 ], [ -131.984253, 55.776573 ], [ -131.890869, 55.528631 ], [ -135.439453, 55.528631 ], [ -135.439453, 62.744665 ] ] ] } }
->>>>>>> f1c3811d
 ] }
 ] }
 ,
@@ -286,311 +186,187 @@
 ,
 { "type": "FeatureCollection", "properties": { "zoom": 4, "x": 14, "y": 5 }, "features": [
 { "type": "FeatureCollection", "properties": { "layer": "in", "version": 2, "extent": 4096 }, "features": [
-<<<<<<< HEAD
-{ "type": "Feature", "properties": { "boolean": true, "otherboolean": false, "stringify": "[\"yes\",27,27,1.4e+27,{\"foo\":\"bar\"}]", "escape": "foo\u0001bar,ü\"\\/\u0008\u000c\u000a\u000d\u0009→🐂🐳", "prêt": "ready" }, "geometry": { "type": "Polygon", "coordinates": [ [ [ 157.939453, 56.022948 ], [ 157.939453, 52.915527 ], [ 157.500000, 53.719466 ], [ 156.796875, 54.977614 ], [ 157.445068, 55.776573 ], [ 157.648315, 56.022948 ], [ 157.939453, 56.022948 ] ] ] } }
-=======
 { "type": "Feature", "properties": { "boolean": true, "otherboolean": false, "stringify": "[\"yes\",27,27,1.4e+27,{\"foo\":\"bar\"}]", "": "something for nothing", "escape": "foo\u0001bar,ü\"\\/\u0008\u000c\u000a\u000d\u0009→🐂🐳", "prêt": "ready" }, "geometry": { "type": "Polygon", "coordinates": [ [ [ 157.939453, 56.022948 ], [ 157.939453, 52.915527 ], [ 157.500000, 53.719466 ], [ 156.796875, 54.977614 ], [ 157.445068, 55.776573 ], [ 157.648315, 56.022948 ], [ 157.939453, 56.022948 ] ] ] } }
->>>>>>> f1c3811d
 ] }
 ] }
 ,
 { "type": "FeatureCollection", "properties": { "zoom": 4, "x": 14, "y": 4 }, "features": [
 { "type": "FeatureCollection", "properties": { "layer": "in", "version": 2, "extent": 4096 }, "features": [
-<<<<<<< HEAD
-{ "type": "Feature", "properties": { "boolean": true, "otherboolean": false, "stringify": "[\"yes\",27,27,1.4e+27,{\"foo\":\"bar\"}]", "escape": "foo\u0001bar,ü\"\\/\u0008\u000c\u000a\u000d\u0009→🐂🐳", "prêt": "ready" }, "geometry": { "type": "Polygon", "coordinates": [ [ [ 157.939453, 56.368293 ], [ 157.939453, 55.528631 ], [ 157.241821, 55.528631 ], [ 157.445068, 55.776573 ], [ 157.500000, 55.841398 ], [ 157.939453, 56.368293 ] ] ] } }
-=======
 { "type": "Feature", "properties": { "boolean": true, "otherboolean": false, "stringify": "[\"yes\",27,27,1.4e+27,{\"foo\":\"bar\"}]", "": "something for nothing", "escape": "foo\u0001bar,ü\"\\/\u0008\u000c\u000a\u000d\u0009→🐂🐳", "prêt": "ready" }, "geometry": { "type": "Polygon", "coordinates": [ [ [ 157.939453, 56.368293 ], [ 157.939453, 55.528631 ], [ 157.241821, 55.528631 ], [ 157.445068, 55.776573 ], [ 157.500000, 55.841398 ], [ 157.939453, 56.368293 ] ] ] } }
->>>>>>> f1c3811d
 ] }
 ] }
 ,
 { "type": "FeatureCollection", "properties": { "zoom": 4, "x": 15, "y": 6 }, "features": [
 { "type": "FeatureCollection", "properties": { "layer": "in", "version": 2, "extent": 4096 }, "features": [
-<<<<<<< HEAD
-{ "type": "Feature", "properties": { "boolean": true, "otherboolean": false, "stringify": "[\"yes\",27,27,1.4e+27,{\"foo\":\"bar\"}]", "escape": "foo\u0001bar,ü\"\\/\u0008\u000c\u000a\u000d\u0009→🐂🐳", "prêt": "ready" }, "geometry": { "type": "Polygon", "coordinates": [ [ [ 180.439453, 41.310824 ], [ 180.439453, 36.452218 ], [ 180.000000, 36.518466 ], [ 175.781250, 37.160317 ], [ 169.425659, 40.979898 ], [ 168.859863, 41.310824 ], [ 180.439453, 41.310824 ] ] ] } }
-=======
 { "type": "Feature", "properties": { "boolean": true, "otherboolean": false, "stringify": "[\"yes\",27,27,1.4e+27,{\"foo\":\"bar\"}]", "": "something for nothing", "escape": "foo\u0001bar,ü\"\\/\u0008\u000c\u000a\u000d\u0009→🐂🐳", "prêt": "ready" }, "geometry": { "type": "Polygon", "coordinates": [ [ [ 180.439453, 41.310824 ], [ 180.439453, 36.452218 ], [ 180.000000, 36.518466 ], [ 175.781250, 37.160317 ], [ 169.425659, 40.979898 ], [ 168.859863, 41.310824 ], [ 180.439453, 41.310824 ] ] ] } }
->>>>>>> f1c3811d
 ] }
 ] }
 ,
 { "type": "FeatureCollection", "properties": { "zoom": 4, "x": 15, "y": 5 }, "features": [
 { "type": "FeatureCollection", "properties": { "layer": "in", "version": 2, "extent": 4096 }, "features": [
-<<<<<<< HEAD
-{ "type": "Feature", "properties": { "boolean": true, "otherboolean": false, "stringify": "[\"yes\",27,27,1.4e+27,{\"foo\":\"bar\"}]", "escape": "foo\u0001bar,ü\"\\/\u0008\u000c\u000a\u000d\u0009→🐂🐳", "prêt": "ready" }, "geometry": { "type": "Polygon", "coordinates": [ [ [ 180.439453, 45.058001 ], [ 180.439453, 40.647304 ], [ 169.991455, 40.647304 ], [ 169.425659, 40.979898 ], [ 161.718750, 45.336702 ], [ 157.500000, 53.719466 ], [ 157.060547, 54.511516 ], [ 157.060547, 55.304138 ], [ 157.648315, 56.022948 ], [ 172.441406, 56.022948 ], [ 172.309570, 55.776573 ], [ 171.562500, 54.367759 ], [ 174.023438, 47.279229 ], [ 180.439453, 45.058001 ] ] ] } }
-=======
 { "type": "Feature", "properties": { "boolean": true, "otherboolean": false, "stringify": "[\"yes\",27,27,1.4e+27,{\"foo\":\"bar\"}]", "": "something for nothing", "escape": "foo\u0001bar,ü\"\\/\u0008\u000c\u000a\u000d\u0009→🐂🐳", "prêt": "ready" }, "geometry": { "type": "Polygon", "coordinates": [ [ [ 180.439453, 45.058001 ], [ 180.439453, 40.647304 ], [ 169.991455, 40.647304 ], [ 169.425659, 40.979898 ], [ 161.718750, 45.336702 ], [ 157.500000, 53.719466 ], [ 157.060547, 54.511516 ], [ 157.060547, 55.304138 ], [ 157.648315, 56.022948 ], [ 172.441406, 56.022948 ], [ 172.309570, 55.776573 ], [ 171.562500, 54.367759 ], [ 174.023438, 47.279229 ], [ 180.439453, 45.058001 ] ] ] } }
->>>>>>> f1c3811d
 ] }
 ] }
 ,
 { "type": "FeatureCollection", "properties": { "zoom": 4, "x": 15, "y": 4 }, "features": [
 { "type": "FeatureCollection", "properties": { "layer": "in", "version": 2, "extent": 4096 }, "features": [
-<<<<<<< HEAD
-{ "type": "Feature", "properties": { "boolean": true, "otherboolean": false, "stringify": "[\"yes\",27,27,1.4e+27,{\"foo\":\"bar\"}]", "escape": "foo\u0001bar,ü\"\\/\u0008\u000c\u000a\u000d\u0009→🐂🐳", "prêt": "ready" }, "geometry": { "type": "Polygon", "coordinates": [ [ [ 180.439453, 66.687784 ], [ 180.439453, 61.850966 ], [ 180.000000, 61.650771 ], [ 174.023438, 58.813742 ], [ 172.309570, 55.776573 ], [ 172.177734, 55.528631 ], [ 157.241821, 55.528631 ], [ 157.500000, 55.841398 ], [ 163.476562, 62.431074 ], [ 170.507812, 64.774125 ], [ 175.187988, 66.513260 ], [ 175.676880, 66.687784 ], [ 180.439453, 66.687784 ] ] ] } }
-=======
 { "type": "Feature", "properties": { "boolean": true, "otherboolean": false, "stringify": "[\"yes\",27,27,1.4e+27,{\"foo\":\"bar\"}]", "": "something for nothing", "escape": "foo\u0001bar,ü\"\\/\u0008\u000c\u000a\u000d\u0009→🐂🐳", "prêt": "ready" }, "geometry": { "type": "Polygon", "coordinates": [ [ [ 180.439453, 66.687784 ], [ 180.439453, 61.850966 ], [ 180.000000, 61.650771 ], [ 174.023438, 58.813742 ], [ 172.309570, 55.776573 ], [ 172.177734, 55.528631 ], [ 157.241821, 55.528631 ], [ 157.500000, 55.841398 ], [ 163.476562, 62.431074 ], [ 170.507812, 64.774125 ], [ 175.187988, 66.513260 ], [ 175.676880, 66.687784 ], [ 180.439453, 66.687784 ] ] ] } }
->>>>>>> f1c3811d
 ] }
 ] }
 ,
 { "type": "FeatureCollection", "properties": { "zoom": 4, "x": 15, "y": 3 }, "features": [
 { "type": "FeatureCollection", "properties": { "layer": "in", "version": 2, "extent": 4096 }, "features": [
-<<<<<<< HEAD
-{ "type": "Feature", "properties": { "boolean": true, "otherboolean": false, "stringify": "[\"yes\",27,27,1.4e+27,{\"foo\":\"bar\"}]", "escape": "foo\u0001bar,ü\"\\/\u0008\u000c\u000a\u000d\u0009→🐂🐳", "prêt": "ready" }, "geometry": { "type": "Polygon", "coordinates": [ [ [ 180.439453, 67.546363 ], [ 180.439453, 66.337505 ], [ 174.699097, 66.337505 ], [ 175.187988, 66.513260 ], [ 177.539062, 67.339861 ], [ 180.000000, 67.514872 ], [ 180.439453, 67.546363 ] ] ] } }
-=======
 { "type": "Feature", "properties": { "boolean": true, "otherboolean": false, "stringify": "[\"yes\",27,27,1.4e+27,{\"foo\":\"bar\"}]", "": "something for nothing", "escape": "foo\u0001bar,ü\"\\/\u0008\u000c\u000a\u000d\u0009→🐂🐳", "prêt": "ready" }, "geometry": { "type": "Polygon", "coordinates": [ [ [ 180.439453, 67.546363 ], [ 180.439453, 66.337505 ], [ 174.699097, 66.337505 ], [ 175.187988, 66.513260 ], [ 177.539062, 67.339861 ], [ 180.000000, 67.514872 ], [ 180.439453, 67.546363 ] ] ] } }
->>>>>>> f1c3811d
 ] }
 ] }
 ,
 { "type": "FeatureCollection", "properties": { "zoom": 5, "x": 0, "y": 12 }, "features": [
 { "type": "FeatureCollection", "properties": { "layer": "in", "version": 2, "extent": 4096 }, "features": [
-<<<<<<< HEAD
-{ "type": "Feature", "properties": { "boolean": true, "otherboolean": false, "stringify": "[\"yes\",27,27,1.4e+27,{\"foo\":\"bar\"}]", "escape": "foo\u0001bar,ü\"\\/\u0008\u000c\u000a\u000d\u0009→🐂🐳", "prêt": "ready" }, "geometry": { "type": "Polygon", "coordinates": [ [ [ -168.530273, 41.145570 ], [ -168.530273, 35.036743 ], [ -168.750000, 35.000754 ], [ -169.453125, 34.885931 ], [ -180.000000, 36.520673 ], [ -180.219727, 36.553775 ], [ -180.219727, 41.145570 ], [ -168.530273, 41.145570 ] ] ] } }
-=======
 { "type": "Feature", "properties": { "boolean": true, "otherboolean": false, "stringify": "[\"yes\",27,27,1.4e+27,{\"foo\":\"bar\"}]", "": "something for nothing", "escape": "foo\u0001bar,ü\"\\/\u0008\u000c\u000a\u000d\u0009→🐂🐳", "prêt": "ready" }, "geometry": { "type": "Polygon", "coordinates": [ [ [ -168.530273, 41.145570 ], [ -168.530273, 35.036743 ], [ -168.750000, 35.000754 ], [ -169.453125, 34.885931 ], [ -180.000000, 36.520673 ], [ -180.219727, 36.553775 ], [ -180.219727, 41.145570 ], [ -168.530273, 41.145570 ] ] ] } }
->>>>>>> f1c3811d
 ] }
 ] }
 ,
 { "type": "FeatureCollection", "properties": { "zoom": 5, "x": 0, "y": 11 }, "features": [
 { "type": "FeatureCollection", "properties": { "layer": "in", "version": 2, "extent": 4096 }, "features": [
-<<<<<<< HEAD
-{ "type": "Feature", "properties": { "boolean": true, "otherboolean": false, "stringify": "[\"yes\",27,27,1.4e+27,{\"foo\":\"bar\"}]", "escape": "foo\u0001bar,ü\"\\/\u0008\u000c\u000a\u000d\u0009→🐂🐳", "prêt": "ready" }, "geometry": { "type": "Polygon", "coordinates": [ [ [ -168.530273, 43.620171 ], [ -168.530273, 40.813809 ], [ -180.219727, 40.813809 ], [ -180.219727, 45.290347 ], [ -177.539062, 44.339565 ], [ -168.750000, 43.638063 ], [ -168.530273, 43.620171 ] ] ] } }
-=======
 { "type": "Feature", "properties": { "boolean": true, "otherboolean": false, "stringify": "[\"yes\",27,27,1.4e+27,{\"foo\":\"bar\"}]", "": "something for nothing", "escape": "foo\u0001bar,ü\"\\/\u0008\u000c\u000a\u000d\u0009→🐂🐳", "prêt": "ready" }, "geometry": { "type": "Polygon", "coordinates": [ [ [ -168.530273, 43.620171 ], [ -168.530273, 40.813809 ], [ -180.219727, 40.813809 ], [ -180.219727, 45.290347 ], [ -177.539062, 44.339565 ], [ -168.750000, 43.638063 ], [ -168.530273, 43.620171 ] ] ] } }
->>>>>>> f1c3811d
 ] }
 ] }
 ,
 { "type": "FeatureCollection", "properties": { "zoom": 5, "x": 0, "y": 9 }, "features": [
 { "type": "FeatureCollection", "properties": { "layer": "in", "version": 2, "extent": 4096 }, "features": [
-<<<<<<< HEAD
-{ "type": "Feature", "properties": { "boolean": true, "otherboolean": false, "stringify": "[\"yes\",27,27,1.4e+27,{\"foo\":\"bar\"}]", "escape": "foo\u0001bar,ü\"\\/\u0008\u000c\u000a\u000d\u0009→🐂🐳", "prêt": "ready" }, "geometry": { "type": "Polygon", "coordinates": [ [ [ -179.868164, 61.710706 ], [ -180.219727, 61.551493 ], [ -180.219727, 61.710706 ], [ -179.868164, 61.710706 ] ] ] } }
-=======
 { "type": "Feature", "properties": { "boolean": true, "otherboolean": false, "stringify": "[\"yes\",27,27,1.4e+27,{\"foo\":\"bar\"}]", "": "something for nothing", "escape": "foo\u0001bar,ü\"\\/\u0008\u000c\u000a\u000d\u0009→🐂🐳", "prêt": "ready" }, "geometry": { "type": "Polygon", "coordinates": [ [ [ -179.868164, 61.710706 ], [ -180.219727, 61.551493 ], [ -180.219727, 61.710706 ], [ -179.868164, 61.710706 ] ] ] } }
->>>>>>> f1c3811d
 ] }
 ] }
 ,
 { "type": "FeatureCollection", "properties": { "zoom": 5, "x": 0, "y": 8 }, "features": [
 { "type": "FeatureCollection", "properties": { "layer": "in", "version": 2, "extent": 4096 }, "features": [
-<<<<<<< HEAD
-{ "type": "Feature", "properties": { "boolean": true, "otherboolean": false, "stringify": "[\"yes\",27,27,1.4e+27,{\"foo\":\"bar\"}]", "escape": "foo\u0001bar,ü\"\\/\u0008\u000c\u000a\u000d\u0009→🐂🐳", "prêt": "ready" }, "geometry": { "type": "Polygon", "coordinates": [ [ [ -168.530273, 66.600676 ], [ -168.530273, 64.421851 ], [ -168.750000, 64.433707 ], [ -169.453125, 64.472794 ], [ -177.890625, 62.593341 ], [ -180.000000, 61.650771 ], [ -180.219727, 61.551493 ], [ -180.219727, 66.600676 ], [ -168.530273, 66.600676 ] ] ] } }
-=======
 { "type": "Feature", "properties": { "boolean": true, "otherboolean": false, "stringify": "[\"yes\",27,27,1.4e+27,{\"foo\":\"bar\"}]", "": "something for nothing", "escape": "foo\u0001bar,ü\"\\/\u0008\u000c\u000a\u000d\u0009→🐂🐳", "prêt": "ready" }, "geometry": { "type": "Polygon", "coordinates": [ [ [ -168.530273, 66.600676 ], [ -168.530273, 64.421851 ], [ -168.750000, 64.433707 ], [ -169.453125, 64.472794 ], [ -177.890625, 62.593341 ], [ -180.000000, 61.650771 ], [ -180.219727, 61.551493 ], [ -180.219727, 66.600676 ], [ -168.530273, 66.600676 ] ] ] } }
->>>>>>> f1c3811d
 ] }
 ] }
 ,
 { "type": "FeatureCollection", "properties": { "zoom": 5, "x": 0, "y": 7 }, "features": [
 { "type": "FeatureCollection", "properties": { "layer": "in", "version": 2, "extent": 4096 }, "features": [
-<<<<<<< HEAD
-{ "type": "Feature", "properties": { "boolean": true, "otherboolean": false, "stringify": "[\"yes\",27,27,1.4e+27,{\"foo\":\"bar\"}]", "escape": "foo\u0001bar,ü\"\\/\u0008\u000c\u000a\u000d\u0009→🐂🐳", "prêt": "ready" }, "geometry": { "type": "Polygon", "coordinates": [ [ [ -169.101562, 68.269387 ], [ -168.750000, 68.266336 ], [ -168.530273, 68.264302 ], [ -168.530273, 66.425537 ], [ -180.219727, 66.425537 ], [ -180.219727, 67.500161 ], [ -180.000000, 67.515922 ], [ -169.101562, 68.269387 ] ] ] } }
-=======
 { "type": "Feature", "properties": { "boolean": true, "otherboolean": false, "stringify": "[\"yes\",27,27,1.4e+27,{\"foo\":\"bar\"}]", "": "something for nothing", "escape": "foo\u0001bar,ü\"\\/\u0008\u000c\u000a\u000d\u0009→🐂🐳", "prêt": "ready" }, "geometry": { "type": "Polygon", "coordinates": [ [ [ -169.101562, 68.269387 ], [ -168.750000, 68.266336 ], [ -168.530273, 68.264302 ], [ -168.530273, 66.425537 ], [ -180.219727, 66.425537 ], [ -180.219727, 67.500161 ], [ -180.000000, 67.515922 ], [ -169.101562, 68.269387 ] ] ] } }
->>>>>>> f1c3811d
 ] }
 ] }
 ,
 { "type": "FeatureCollection", "properties": { "zoom": 5, "x": 1, "y": 12 }, "features": [
 { "type": "FeatureCollection", "properties": { "layer": "in", "version": 2, "extent": 4096 }, "features": [
-<<<<<<< HEAD
-{ "type": "Feature", "properties": { "boolean": true, "otherboolean": false, "stringify": "[\"yes\",27,27,1.4e+27,{\"foo\":\"bar\"}]", "escape": "foo\u0001bar,ü\"\\/\u0008\u000c\u000a\u000d\u0009→🐂🐳", "prêt": "ready" }, "geometry": { "type": "Polygon", "coordinates": [ [ [ -157.280273, 41.145570 ], [ -157.280273, 36.831272 ], [ -157.500000, 36.796090 ], [ -168.750000, 35.000754 ], [ -168.969727, 34.964748 ], [ -168.969727, 41.145570 ], [ -157.280273, 41.145570 ] ] ] } }
-=======
 { "type": "Feature", "properties": { "boolean": true, "otherboolean": false, "stringify": "[\"yes\",27,27,1.4e+27,{\"foo\":\"bar\"}]", "": "something for nothing", "escape": "foo\u0001bar,ü\"\\/\u0008\u000c\u000a\u000d\u0009→🐂🐳", "prêt": "ready" }, "geometry": { "type": "Polygon", "coordinates": [ [ [ -157.280273, 41.145570 ], [ -157.280273, 36.831272 ], [ -157.500000, 36.796090 ], [ -168.750000, 35.000754 ], [ -168.969727, 34.964748 ], [ -168.969727, 41.145570 ], [ -157.280273, 41.145570 ] ] ] } }
->>>>>>> f1c3811d
 ] }
 ] }
 ,
 { "type": "FeatureCollection", "properties": { "zoom": 5, "x": 1, "y": 11 }, "features": [
 { "type": "FeatureCollection", "properties": { "layer": "in", "version": 2, "extent": 4096 }, "features": [
-<<<<<<< HEAD
-{ "type": "Feature", "properties": { "boolean": true, "otherboolean": false, "stringify": "[\"yes\",27,27,1.4e+27,{\"foo\":\"bar\"}]", "escape": "foo\u0001bar,ü\"\\/\u0008\u000c\u000a\u000d\u0009→🐂🐳", "prêt": "ready" }, "geometry": { "type": "Polygon", "coordinates": [ [ [ -157.280273, 45.465910 ], [ -157.280273, 40.813809 ], [ -168.969727, 40.813809 ], [ -168.969727, 43.655950 ], [ -168.750000, 43.638063 ], [ -164.882812, 43.325178 ], [ -157.500000, 45.404235 ], [ -157.280273, 45.465910 ] ] ] } }
-=======
 { "type": "Feature", "properties": { "boolean": true, "otherboolean": false, "stringify": "[\"yes\",27,27,1.4e+27,{\"foo\":\"bar\"}]", "": "something for nothing", "escape": "foo\u0001bar,ü\"\\/\u0008\u000c\u000a\u000d\u0009→🐂🐳", "prêt": "ready" }, "geometry": { "type": "Polygon", "coordinates": [ [ [ -157.280273, 45.465910 ], [ -157.280273, 40.813809 ], [ -168.969727, 40.813809 ], [ -168.969727, 43.655950 ], [ -168.750000, 43.638063 ], [ -164.882812, 43.325178 ], [ -157.500000, 45.404235 ], [ -157.280273, 45.465910 ] ] ] } }
->>>>>>> f1c3811d
 ] }
 ] }
 ,
 { "type": "FeatureCollection", "properties": { "zoom": 5, "x": 1, "y": 8 }, "features": [
 { "type": "FeatureCollection", "properties": { "layer": "in", "version": 2, "extent": 4096 }, "features": [
-<<<<<<< HEAD
-{ "type": "Feature", "properties": { "boolean": true, "otherboolean": false, "stringify": "[\"yes\",27,27,1.4e+27,{\"foo\":\"bar\"}]", "escape": "foo\u0001bar,ü\"\\/\u0008\u000c\u000a\u000d\u0009→🐂🐳", "prêt": "ready" }, "geometry": { "type": "Polygon", "coordinates": [ [ [ -157.280273, 66.600676 ], [ -157.280273, 63.541211 ], [ -157.500000, 63.596226 ], [ -158.554688, 63.860036 ], [ -168.750000, 64.433707 ], [ -168.969727, 64.446742 ], [ -168.969727, 66.600676 ], [ -157.280273, 66.600676 ] ] ] } }
-=======
 { "type": "Feature", "properties": { "boolean": true, "otherboolean": false, "stringify": "[\"yes\",27,27,1.4e+27,{\"foo\":\"bar\"}]", "": "something for nothing", "escape": "foo\u0001bar,ü\"\\/\u0008\u000c\u000a\u000d\u0009→🐂🐳", "prêt": "ready" }, "geometry": { "type": "Polygon", "coordinates": [ [ [ -157.280273, 66.600676 ], [ -157.280273, 63.541211 ], [ -157.500000, 63.596226 ], [ -158.554688, 63.860036 ], [ -168.750000, 64.433707 ], [ -168.969727, 64.446742 ], [ -168.969727, 66.600676 ], [ -157.280273, 66.600676 ] ] ] } }
->>>>>>> f1c3811d
 ] }
 ] }
 ,
 { "type": "FeatureCollection", "properties": { "zoom": 5, "x": 1, "y": 7 }, "features": [
 { "type": "FeatureCollection", "properties": { "layer": "in", "version": 2, "extent": 4096 }, "features": [
-<<<<<<< HEAD
-{ "type": "Feature", "properties": { "boolean": true, "otherboolean": false, "stringify": "[\"yes\",27,27,1.4e+27,{\"foo\":\"bar\"}]", "escape": "foo\u0001bar,ü\"\\/\u0008\u000c\u000a\u000d\u0009→🐂🐳", "prêt": "ready" }, "geometry": { "type": "Polygon", "coordinates": [ [ [ -168.969727, 68.268370 ], [ -168.750000, 68.266336 ], [ -157.500000, 68.154187 ], [ -157.280273, 68.152143 ], [ -157.280273, 66.425537 ], [ -168.969727, 66.425537 ], [ -168.969727, 68.268370 ] ] ] } }
-=======
 { "type": "Feature", "properties": { "boolean": true, "otherboolean": false, "stringify": "[\"yes\",27,27,1.4e+27,{\"foo\":\"bar\"}]", "": "something for nothing", "escape": "foo\u0001bar,ü\"\\/\u0008\u000c\u000a\u000d\u0009→🐂🐳", "prêt": "ready" }, "geometry": { "type": "Polygon", "coordinates": [ [ [ -168.969727, 68.268370 ], [ -168.750000, 68.266336 ], [ -157.500000, 68.154187 ], [ -157.280273, 68.152143 ], [ -157.280273, 66.425537 ], [ -168.969727, 66.425537 ], [ -168.969727, 68.268370 ] ] ] } }
->>>>>>> f1c3811d
 ] }
 ] }
 ,
 { "type": "FeatureCollection", "properties": { "zoom": 5, "x": 2, "y": 12 }, "features": [
 { "type": "FeatureCollection", "properties": { "layer": "in", "version": 2, "extent": 4096 }, "features": [
-<<<<<<< HEAD
-{ "type": "Feature", "properties": { "boolean": true, "otherboolean": false, "stringify": "[\"yes\",27,27,1.4e+27,{\"foo\":\"bar\"}]", "escape": "foo\u0001bar,ü\"\\/\u0008\u000c\u000a\u000d\u0009→🐂🐳", "prêt": "ready" }, "geometry": { "type": "Polygon", "coordinates": [ [ [ -146.030273, 41.145570 ], [ -146.030273, 38.739088 ], [ -146.250000, 38.548165 ], [ -157.500000, 36.796090 ], [ -157.719727, 36.760891 ], [ -157.719727, 41.145570 ], [ -146.030273, 41.145570 ] ] ] } }
-=======
 { "type": "Feature", "properties": { "boolean": true, "otherboolean": false, "stringify": "[\"yes\",27,27,1.4e+27,{\"foo\":\"bar\"}]", "": "something for nothing", "escape": "foo\u0001bar,ü\"\\/\u0008\u000c\u000a\u000d\u0009→🐂🐳", "prêt": "ready" }, "geometry": { "type": "Polygon", "coordinates": [ [ [ -146.030273, 41.145570 ], [ -146.030273, 38.739088 ], [ -146.250000, 38.548165 ], [ -157.500000, 36.796090 ], [ -157.719727, 36.760891 ], [ -157.719727, 41.145570 ], [ -146.030273, 41.145570 ] ] ] } }
->>>>>>> f1c3811d
 ] }
 ] }
 ,
 { "type": "FeatureCollection", "properties": { "zoom": 5, "x": 2, "y": 11 }, "features": [
 { "type": "FeatureCollection", "properties": { "layer": "in", "version": 2, "extent": 4096 }, "features": [
-<<<<<<< HEAD
-{ "type": "Feature", "properties": { "boolean": true, "otherboolean": false, "stringify": "[\"yes\",27,27,1.4e+27,{\"foo\":\"bar\"}]", "escape": "foo\u0001bar,ü\"\\/\u0008\u000c\u000a\u000d\u0009→🐂🐳", "prêt": "ready" }, "geometry": { "type": "Polygon", "coordinates": [ [ [ -146.030273, 49.066668 ], [ -146.030273, 40.813809 ], [ -157.719727, 40.813809 ], [ -157.719727, 45.344424 ], [ -157.500000, 45.406164 ], [ -153.281250, 46.558860 ], [ -148.612061, 49.066668 ], [ -146.030273, 49.066668 ] ] ] } }
-=======
 { "type": "Feature", "properties": { "boolean": true, "otherboolean": false, "stringify": "[\"yes\",27,27,1.4e+27,{\"foo\":\"bar\"}]", "": "something for nothing", "escape": "foo\u0001bar,ü\"\\/\u0008\u000c\u000a\u000d\u0009→🐂🐳", "prêt": "ready" }, "geometry": { "type": "Polygon", "coordinates": [ [ [ -146.030273, 49.066668 ], [ -146.030273, 40.813809 ], [ -157.719727, 40.813809 ], [ -157.719727, 45.344424 ], [ -157.500000, 45.406164 ], [ -153.281250, 46.558860 ], [ -148.612061, 49.066668 ], [ -146.030273, 49.066668 ] ] ] } }
->>>>>>> f1c3811d
 ] }
 ] }
 ,
 { "type": "FeatureCollection", "properties": { "zoom": 5, "x": 2, "y": 10 }, "features": [
 { "type": "FeatureCollection", "properties": { "layer": "in", "version": 2, "extent": 4096 }, "features": [
-<<<<<<< HEAD
-{ "type": "Feature", "properties": { "boolean": true, "otherboolean": false, "stringify": "[\"yes\",27,27,1.4e+27,{\"foo\":\"bar\"}]", "escape": "foo\u0001bar,ü\"\\/\u0008\u000c\u000a\u000d\u0009→🐂🐳", "prêt": "ready" }, "geometry": { "type": "Polygon", "coordinates": [ [ [ -146.030273, 50.401515 ], [ -146.030273, 48.777913 ], [ -149.161377, 48.777913 ], [ -146.030273, 50.401515 ] ] ] } }
-=======
 { "type": "Feature", "properties": { "boolean": true, "otherboolean": false, "stringify": "[\"yes\",27,27,1.4e+27,{\"foo\":\"bar\"}]", "": "something for nothing", "escape": "foo\u0001bar,ü\"\\/\u0008\u000c\u000a\u000d\u0009→🐂🐳", "prêt": "ready" }, "geometry": { "type": "Polygon", "coordinates": [ [ [ -146.030273, 50.401515 ], [ -146.030273, 48.777913 ], [ -149.161377, 48.777913 ], [ -146.030273, 50.401515 ] ] ] } }
->>>>>>> f1c3811d
 ] }
 ] }
 ,
 { "type": "FeatureCollection", "properties": { "zoom": 5, "x": 2, "y": 9 }, "features": [
 { "type": "FeatureCollection", "properties": { "layer": "in", "version": 2, "extent": 4096 }, "features": [
-<<<<<<< HEAD
-{ "type": "Feature", "properties": { "boolean": true, "otherboolean": false, "stringify": "[\"yes\",27,27,1.4e+27,{\"foo\":\"bar\"}]", "escape": "foo\u0001bar,ü\"\\/\u0008\u000c\u000a\u000d\u0009→🐂🐳", "prêt": "ready" }, "geometry": { "type": "Polygon", "coordinates": [ [ [ -146.030273, 59.299552 ], [ -146.250000, 59.505061 ], [ -148.007812, 61.100789 ], [ -149.869995, 61.606396 ], [ -150.257263, 61.710706 ], [ -146.030273, 61.710706 ], [ -146.030273, 59.299552 ] ] ] } }
-=======
 { "type": "Feature", "properties": { "boolean": true, "otherboolean": false, "stringify": "[\"yes\",27,27,1.4e+27,{\"foo\":\"bar\"}]", "": "something for nothing", "escape": "foo\u0001bar,ü\"\\/\u0008\u000c\u000a\u000d\u0009→🐂🐳", "prêt": "ready" }, "geometry": { "type": "Polygon", "coordinates": [ [ [ -146.030273, 59.299552 ], [ -146.250000, 59.505061 ], [ -148.007812, 61.100789 ], [ -149.869995, 61.606396 ], [ -150.257263, 61.710706 ], [ -146.030273, 61.710706 ], [ -146.030273, 59.299552 ] ] ] } }
->>>>>>> f1c3811d
 ] }
 ] }
 ,
 { "type": "FeatureCollection", "properties": { "zoom": 5, "x": 2, "y": 8 }, "features": [
 { "type": "FeatureCollection", "properties": { "layer": "in", "version": 2, "extent": 4096 }, "features": [
-<<<<<<< HEAD
-{ "type": "Feature", "properties": { "boolean": true, "otherboolean": false, "stringify": "[\"yes\",27,27,1.4e+27,{\"foo\":\"bar\"}]", "escape": "foo\u0001bar,ü\"\\/\u0008\u000c\u000a\u000d\u0009→🐂🐳", "prêt": "ready" }, "geometry": { "type": "Polygon", "coordinates": [ [ [ -147.296448, 66.600676 ], [ -146.813049, 66.513260 ], [ -146.250000, 66.411253 ], [ -146.030273, 66.371654 ], [ -146.030273, 61.501734 ], [ -149.482727, 61.501734 ], [ -149.869995, 61.606396 ], [ -157.500000, 63.597448 ], [ -157.719727, 63.652355 ], [ -157.719727, 66.600676 ], [ -147.296448, 66.600676 ] ] ] } }
-=======
 { "type": "Feature", "properties": { "boolean": true, "otherboolean": false, "stringify": "[\"yes\",27,27,1.4e+27,{\"foo\":\"bar\"}]", "": "something for nothing", "escape": "foo\u0001bar,ü\"\\/\u0008\u000c\u000a\u000d\u0009→🐂🐳", "prêt": "ready" }, "geometry": { "type": "Polygon", "coordinates": [ [ [ -147.296448, 66.600676 ], [ -146.813049, 66.513260 ], [ -146.250000, 66.411253 ], [ -146.030273, 66.371654 ], [ -146.030273, 61.501734 ], [ -149.482727, 61.501734 ], [ -149.869995, 61.606396 ], [ -157.500000, 63.597448 ], [ -157.719727, 63.652355 ], [ -157.719727, 66.600676 ], [ -147.296448, 66.600676 ] ] ] } }
->>>>>>> f1c3811d
 ] }
 ] }
 ,
 { "type": "FeatureCollection", "properties": { "zoom": 5, "x": 2, "y": 7 }, "features": [
 { "type": "FeatureCollection", "properties": { "layer": "in", "version": 2, "extent": 4096 }, "features": [
-<<<<<<< HEAD
-{ "type": "Feature", "properties": { "boolean": true, "otherboolean": false, "stringify": "[\"yes\",27,27,1.4e+27,{\"foo\":\"bar\"}]", "escape": "foo\u0001bar,ü\"\\/\u0008\u000c\u000a\u000d\u0009→🐂🐳", "prêt": "ready" }, "geometry": { "type": "Polygon", "coordinates": [ [ [ -157.719727, 68.156231 ], [ -157.500000, 68.154187 ], [ -156.093750, 68.138852 ], [ -146.813049, 66.513260 ], [ -146.329651, 66.425537 ], [ -157.719727, 66.425537 ], [ -157.719727, 68.156231 ] ] ] } }
-=======
 { "type": "Feature", "properties": { "boolean": true, "otherboolean": false, "stringify": "[\"yes\",27,27,1.4e+27,{\"foo\":\"bar\"}]", "": "something for nothing", "escape": "foo\u0001bar,ü\"\\/\u0008\u000c\u000a\u000d\u0009→🐂🐳", "prêt": "ready" }, "geometry": { "type": "Polygon", "coordinates": [ [ [ -157.719727, 68.156231 ], [ -157.500000, 68.154187 ], [ -156.093750, 68.138852 ], [ -146.813049, 66.513260 ], [ -146.329651, 66.425537 ], [ -157.719727, 66.425537 ], [ -157.719727, 68.156231 ] ] ] } }
->>>>>>> f1c3811d
 ] }
 ] }
 ,
 { "type": "FeatureCollection", "properties": { "zoom": 5, "x": 3, "y": 12 }, "features": [
 { "type": "FeatureCollection", "properties": { "layer": "in", "version": 2, "extent": 4096 }, "features": [
-<<<<<<< HEAD
-{ "type": "Feature", "properties": { "boolean": true, "otherboolean": false, "stringify": "[\"yes\",27,27,1.4e+27,{\"foo\":\"bar\"}]", "escape": "foo\u0001bar,ü\"\\/\u0008\u000c\u000a\u000d\u0009→🐂🐳", "prêt": "ready" }, "geometry": { "type": "Polygon", "coordinates": [ [ [ -143.206787, 41.145570 ], [ -143.404541, 40.979898 ], [ -146.250000, 38.548165 ], [ -146.469727, 38.515937 ], [ -146.469727, 41.145570 ], [ -143.206787, 41.145570 ] ] ] } }
-=======
 { "type": "Feature", "properties": { "boolean": true, "otherboolean": false, "stringify": "[\"yes\",27,27,1.4e+27,{\"foo\":\"bar\"}]", "": "something for nothing", "escape": "foo\u0001bar,ü\"\\/\u0008\u000c\u000a\u000d\u0009→🐂🐳", "prêt": "ready" }, "geometry": { "type": "Polygon", "coordinates": [ [ [ -143.206787, 41.145570 ], [ -143.404541, 40.979898 ], [ -146.250000, 38.548165 ], [ -146.469727, 38.515937 ], [ -146.469727, 41.145570 ], [ -143.206787, 41.145570 ] ] ] } }
->>>>>>> f1c3811d
 ] }
 ] }
 ,
 { "type": "FeatureCollection", "properties": { "zoom": 5, "x": 3, "y": 11 }, "features": [
 { "type": "FeatureCollection", "properties": { "layer": "in", "version": 2, "extent": 4096 }, "features": [
-<<<<<<< HEAD
-{ "type": "Feature", "properties": { "boolean": true, "otherboolean": false, "stringify": "[\"yes\",27,27,1.4e+27,{\"foo\":\"bar\"}]", "escape": "foo\u0001bar,ü\"\\/\u0008\u000c\u000a\u000d\u0009→🐂🐳", "prêt": "ready" }, "geometry": { "type": "Polygon", "coordinates": [ [ [ -134.780273, 49.066668 ], [ -134.780273, 47.816843 ], [ -135.000000, 47.652438 ], [ -143.407288, 40.979898 ], [ -143.605042, 40.813809 ], [ -146.469727, 40.813809 ], [ -146.469727, 49.066668 ], [ -134.780273, 49.066668 ] ] ] } }
-=======
 { "type": "Feature", "properties": { "boolean": true, "otherboolean": false, "stringify": "[\"yes\",27,27,1.4e+27,{\"foo\":\"bar\"}]", "": "something for nothing", "escape": "foo\u0001bar,ü\"\\/\u0008\u000c\u000a\u000d\u0009→🐂🐳", "prêt": "ready" }, "geometry": { "type": "Polygon", "coordinates": [ [ [ -134.780273, 49.066668 ], [ -134.780273, 47.816843 ], [ -135.000000, 47.652438 ], [ -143.407288, 40.979898 ], [ -143.605042, 40.813809 ], [ -146.469727, 40.813809 ], [ -146.469727, 49.066668 ], [ -134.780273, 49.066668 ] ] ] } }
->>>>>>> f1c3811d
 ] }
 ] }
 ,
 { "type": "FeatureCollection", "properties": { "zoom": 5, "x": 3, "y": 10 }, "features": [
 { "type": "FeatureCollection", "properties": { "layer": "in", "version": 2, "extent": 4096 }, "features": [
-<<<<<<< HEAD
-{ "type": "Feature", "properties": { "boolean": true, "otherboolean": false, "stringify": "[\"yes\",27,27,1.4e+27,{\"foo\":\"bar\"}]", "escape": "foo\u0001bar,ü\"\\/\u0008\u000c\u000a\u000d\u0009→🐂🐳", "prêt": "ready" }, "geometry": { "type": "Polygon", "coordinates": [ [ [ -134.780273, 55.899956 ], [ -134.780273, 48.777913 ], [ -146.469727, 48.777913 ], [ -146.469727, 50.176898 ], [ -144.492188, 51.179343 ], [ -143.962097, 55.776573 ], [ -143.945618, 55.899956 ], [ -134.780273, 55.899956 ] ] ] } }
-=======
 { "type": "Feature", "properties": { "boolean": true, "otherboolean": false, "stringify": "[\"yes\",27,27,1.4e+27,{\"foo\":\"bar\"}]", "": "something for nothing", "escape": "foo\u0001bar,ü\"\\/\u0008\u000c\u000a\u000d\u0009→🐂🐳", "prêt": "ready" }, "geometry": { "type": "Polygon", "coordinates": [ [ [ -134.780273, 55.899956 ], [ -134.780273, 48.777913 ], [ -146.469727, 48.777913 ], [ -146.469727, 50.176898 ], [ -144.492188, 51.179343 ], [ -143.962097, 55.776573 ], [ -143.945618, 55.899956 ], [ -134.780273, 55.899956 ] ] ] } }
->>>>>>> f1c3811d
 ] }
 ] }
 ,
 { "type": "FeatureCollection", "properties": { "zoom": 5, "x": 3, "y": 9 }, "features": [
 { "type": "FeatureCollection", "properties": { "layer": "in", "version": 2, "extent": 4096 }, "features": [
-<<<<<<< HEAD
-{ "type": "Feature", "properties": { "boolean": true, "otherboolean": false, "stringify": "[\"yes\",27,27,1.4e+27,{\"foo\":\"bar\"}]", "escape": "foo\u0001bar,ü\"\\/\u0008\u000c\u000a\u000d\u0009→🐂🐳", "prêt": "ready" }, "geometry": { "type": "Polygon", "coordinates": [ [ [ -134.780273, 61.710706 ], [ -134.780273, 55.652798 ], [ -143.975830, 55.652798 ], [ -143.959351, 55.776573 ], [ -143.789062, 57.136239 ], [ -146.250000, 59.505061 ], [ -146.469727, 59.709327 ], [ -146.469727, 61.710706 ], [ -134.780273, 61.710706 ] ] ] } }
-=======
 { "type": "Feature", "properties": { "boolean": true, "otherboolean": false, "stringify": "[\"yes\",27,27,1.4e+27,{\"foo\":\"bar\"}]", "": "something for nothing", "escape": "foo\u0001bar,ü\"\\/\u0008\u000c\u000a\u000d\u0009→🐂🐳", "prêt": "ready" }, "geometry": { "type": "Polygon", "coordinates": [ [ [ -134.780273, 61.710706 ], [ -134.780273, 55.652798 ], [ -143.975830, 55.652798 ], [ -143.959351, 55.776573 ], [ -143.789062, 57.136239 ], [ -146.250000, 59.505061 ], [ -146.469727, 59.709327 ], [ -146.469727, 61.710706 ], [ -134.780273, 61.710706 ] ] ] } }
->>>>>>> f1c3811d
 ] }
 ] }
 ,
 { "type": "FeatureCollection", "properties": { "zoom": 5, "x": 3, "y": 8 }, "features": [
 { "type": "FeatureCollection", "properties": { "layer": "in", "version": 2, "extent": 4096 }, "features": [
-<<<<<<< HEAD
-{ "type": "Feature", "properties": { "boolean": true, "otherboolean": false, "stringify": "[\"yes\",27,27,1.4e+27,{\"foo\":\"bar\"}]", "escape": "foo\u0001bar,ü\"\\/\u0008\u000c\u000a\u000d\u0009→🐂🐳", "prêt": "ready" }, "geometry": { "type": "Polygon", "coordinates": [ [ [ -146.469727, 66.451887 ], [ -146.250000, 66.411253 ], [ -144.492188, 66.089364 ], [ -135.000000, 62.570575 ], [ -134.780273, 62.484415 ], [ -134.780273, 61.501734 ], [ -146.469727, 61.501734 ], [ -146.469727, 66.451887 ] ] ] } }
-=======
 { "type": "Feature", "properties": { "boolean": true, "otherboolean": false, "stringify": "[\"yes\",27,27,1.4e+27,{\"foo\":\"bar\"}]", "": "something for nothing", "escape": "foo\u0001bar,ü\"\\/\u0008\u000c\u000a\u000d\u0009→🐂🐳", "prêt": "ready" }, "geometry": { "type": "Polygon", "coordinates": [ [ [ -146.469727, 66.451887 ], [ -146.250000, 66.411253 ], [ -144.492188, 66.089364 ], [ -135.000000, 62.570575 ], [ -134.780273, 62.484415 ], [ -134.780273, 61.501734 ], [ -146.469727, 61.501734 ], [ -146.469727, 66.451887 ] ] ] } }
->>>>>>> f1c3811d
 ] }
 ] }
 ,
 { "type": "FeatureCollection", "properties": { "zoom": 5, "x": 3, "y": 7 }, "features": [
 { "type": "FeatureCollection", "properties": { "layer": "in", "version": 2, "extent": 4096 }, "features": [
-<<<<<<< HEAD
-{ "type": "Feature", "properties": { "boolean": true, "otherboolean": false, "stringify": "[\"yes\",27,27,1.4e+27,{\"foo\":\"bar\"}]", "escape": "foo\u0001bar,ü\"\\/\u0008\u000c\u000a\u000d\u0009→🐂🐳", "prêt": "ready" }, "geometry": { "type": "Polygon", "coordinates": [ [ [ -146.469727, 66.451887 ], [ -146.329651, 66.425537 ], [ -146.469727, 66.425537 ], [ -146.469727, 66.451887 ] ] ] } }
-=======
 { "type": "Feature", "properties": { "boolean": true, "otherboolean": false, "stringify": "[\"yes\",27,27,1.4e+27,{\"foo\":\"bar\"}]", "": "something for nothing", "escape": "foo\u0001bar,ü\"\\/\u0008\u000c\u000a\u000d\u0009→🐂🐳", "prêt": "ready" }, "geometry": { "type": "Polygon", "coordinates": [ [ [ -146.469727, 66.451887 ], [ -146.329651, 66.425537 ], [ -146.469727, 66.425537 ], [ -146.469727, 66.451887 ] ] ] } }
->>>>>>> f1c3811d
 ] }
 ] }
 ,
 { "type": "FeatureCollection", "properties": { "zoom": 5, "x": 4, "y": 11 }, "features": [
 { "type": "FeatureCollection", "properties": { "layer": "in", "version": 2, "extent": 4096 }, "features": [
-<<<<<<< HEAD
-{ "type": "Feature", "properties": { "boolean": true, "otherboolean": false, "stringify": "[\"yes\",27,27,1.4e+27,{\"foo\":\"bar\"}]", "escape": "foo\u0001bar,ü\"\\/\u0008\u000c\u000a\u000d\u0009→🐂🐳", "prêt": "ready" }, "geometry": { "type": "Polygon", "coordinates": [ [ [ -133.503113, 49.066668 ], [ -133.538818, 48.922499 ], [ -133.593750, 48.690960 ], [ -135.000000, 47.650588 ], [ -135.219727, 47.485657 ], [ -135.219727, 49.066668 ], [ -133.503113, 49.066668 ] ] ] } }
-=======
 { "type": "Feature", "properties": { "boolean": true, "otherboolean": false, "stringify": "[\"yes\",27,27,1.4e+27,{\"foo\":\"bar\"}]", "": "something for nothing", "escape": "foo\u0001bar,ü\"\\/\u0008\u000c\u000a\u000d\u0009→🐂🐳", "prêt": "ready" }, "geometry": { "type": "Polygon", "coordinates": [ [ [ -133.503113, 49.066668 ], [ -133.538818, 48.922499 ], [ -133.593750, 48.690960 ], [ -135.000000, 47.650588 ], [ -135.219727, 47.485657 ], [ -135.219727, 49.066668 ], [ -133.503113, 49.066668 ] ] ] } }
->>>>>>> f1c3811d
 ] }
 ] }
 ,
 { "type": "FeatureCollection", "properties": { "zoom": 5, "x": 4, "y": 10 }, "features": [
 { "type": "FeatureCollection", "properties": { "layer": "in", "version": 2, "extent": 4096 }, "features": [
-<<<<<<< HEAD
-{ "type": "Feature", "properties": { "boolean": true, "otherboolean": false, "stringify": "[\"yes\",27,27,1.4e+27,{\"foo\":\"bar\"}]", "escape": "foo\u0001bar,ü\"\\/\u0008\u000c\u000a\u000d\u0009→🐂🐳", "prêt": "ready" }, "geometry": { "type": "Polygon", "coordinates": [ [ [ -132.028198, 55.899956 ], [ -131.981506, 55.776573 ], [ -131.835938, 55.379110 ], [ -133.538818, 48.922499 ], [ -133.574524, 48.777913 ], [ -135.219727, 48.777913 ], [ -135.219727, 55.899956 ], [ -132.028198, 55.899956 ] ] ] } }
-=======
 { "type": "Feature", "properties": { "boolean": true, "otherboolean": false, "stringify": "[\"yes\",27,27,1.4e+27,{\"foo\":\"bar\"}]", "": "something for nothing", "escape": "foo\u0001bar,ü\"\\/\u0008\u000c\u000a\u000d\u0009→🐂🐳", "prêt": "ready" }, "geometry": { "type": "Polygon", "coordinates": [ [ [ -132.028198, 55.899956 ], [ -131.981506, 55.776573 ], [ -131.835938, 55.379110 ], [ -133.538818, 48.922499 ], [ -133.574524, 48.777913 ], [ -135.219727, 48.777913 ], [ -135.219727, 55.899956 ], [ -132.028198, 55.899956 ] ] ] } }
->>>>>>> f1c3811d
 ] }
 ] }
 ,
 { "type": "FeatureCollection", "properties": { "zoom": 5, "x": 4, "y": 9 }, "features": [
 { "type": "FeatureCollection", "properties": { "layer": "in", "version": 2, "extent": 4096 }, "features": [
-<<<<<<< HEAD
-{ "type": "Feature", "properties": { "boolean": true, "otherboolean": false, "stringify": "[\"yes\",27,27,1.4e+27,{\"foo\":\"bar\"}]", "escape": "foo\u0001bar,ü\"\\/\u0008\u000c\u000a\u000d\u0009→🐂🐳", "prêt": "ready" }, "geometry": { "type": "Polygon", "coordinates": [ [ [ -134.335327, 61.710706 ], [ -134.288635, 61.606396 ], [ -131.981506, 55.776573 ], [ -131.937561, 55.652798 ], [ -135.219727, 55.652798 ], [ -135.219727, 61.710706 ], [ -134.335327, 61.710706 ] ] ] } }
-=======
 { "type": "Feature", "properties": { "boolean": true, "otherboolean": false, "stringify": "[\"yes\",27,27,1.4e+27,{\"foo\":\"bar\"}]", "": "something for nothing", "escape": "foo\u0001bar,ü\"\\/\u0008\u000c\u000a\u000d\u0009→🐂🐳", "prêt": "ready" }, "geometry": { "type": "Polygon", "coordinates": [ [ [ -134.335327, 61.710706 ], [ -134.288635, 61.606396 ], [ -131.981506, 55.776573 ], [ -131.937561, 55.652798 ], [ -135.219727, 55.652798 ], [ -135.219727, 61.710706 ], [ -134.335327, 61.710706 ] ] ] } }
->>>>>>> f1c3811d
 ] }
 ] }
 ,
 { "type": "FeatureCollection", "properties": { "zoom": 5, "x": 4, "y": 8 }, "features": [
 { "type": "FeatureCollection", "properties": { "layer": "in", "version": 2, "extent": 4096 }, "features": [
-<<<<<<< HEAD
-{ "type": "Feature", "properties": { "boolean": true, "otherboolean": false, "stringify": "[\"yes\",27,27,1.4e+27,{\"foo\":\"bar\"}]", "escape": "foo\u0001bar,ü\"\\/\u0008\u000c\u000a\u000d\u0009→🐂🐳", "prêt": "ready" }, "geometry": { "type": "Polygon", "coordinates": [ [ [ -135.219727, 62.657748 ], [ -135.000000, 62.570575 ], [ -134.648438, 62.431074 ], [ -134.288635, 61.606396 ], [ -134.244690, 61.501734 ], [ -135.219727, 61.501734 ], [ -135.219727, 62.657748 ] ] ] } }
-=======
 { "type": "Feature", "properties": { "boolean": true, "otherboolean": false, "stringify": "[\"yes\",27,27,1.4e+27,{\"foo\":\"bar\"}]", "": "something for nothing", "escape": "foo\u0001bar,ü\"\\/\u0008\u000c\u000a\u000d\u0009→🐂🐳", "prêt": "ready" }, "geometry": { "type": "Polygon", "coordinates": [ [ [ -135.219727, 62.657748 ], [ -135.000000, 62.570575 ], [ -134.648438, 62.431074 ], [ -134.288635, 61.606396 ], [ -134.244690, 61.501734 ], [ -135.219727, 61.501734 ], [ -135.219727, 62.657748 ] ] ] } }
->>>>>>> f1c3811d
 ] }
 ] }
 ,
@@ -620,121 +396,73 @@
 ,
 { "type": "FeatureCollection", "properties": { "zoom": 5, "x": 29, "y": 10 }, "features": [
 { "type": "FeatureCollection", "properties": { "layer": "in", "version": 2, "extent": 4096 }, "features": [
-<<<<<<< HEAD
-{ "type": "Feature", "properties": { "boolean": true, "otherboolean": false, "stringify": "[\"yes\",27,27,1.4e+27,{\"foo\":\"bar\"}]", "escape": "foo\u0001bar,ü\"\\/\u0008\u000c\u000a\u000d\u0009→🐂🐳", "prêt": "ready" }, "geometry": { "type": "Polygon", "coordinates": [ [ [ 157.719727, 55.899956 ], [ 157.719727, 53.319390 ], [ 157.500000, 53.721092 ], [ 156.796875, 54.977614 ], [ 157.445068, 55.776573 ], [ 157.546692, 55.899956 ], [ 157.719727, 55.899956 ] ] ] } }
-=======
 { "type": "Feature", "properties": { "boolean": true, "otherboolean": false, "stringify": "[\"yes\",27,27,1.4e+27,{\"foo\":\"bar\"}]", "": "something for nothing", "escape": "foo\u0001bar,ü\"\\/\u0008\u000c\u000a\u000d\u0009→🐂🐳", "prêt": "ready" }, "geometry": { "type": "Polygon", "coordinates": [ [ [ 157.719727, 55.899956 ], [ 157.719727, 53.319390 ], [ 157.500000, 53.721092 ], [ 156.796875, 54.977614 ], [ 157.445068, 55.776573 ], [ 157.546692, 55.899956 ], [ 157.719727, 55.899956 ] ] ] } }
->>>>>>> f1c3811d
 ] }
 ] }
 ,
 { "type": "FeatureCollection", "properties": { "zoom": 5, "x": 29, "y": 9 }, "features": [
 { "type": "FeatureCollection", "properties": { "layer": "in", "version": 2, "extent": 4096 }, "features": [
-<<<<<<< HEAD
-{ "type": "Feature", "properties": { "boolean": true, "otherboolean": false, "stringify": "[\"yes\",27,27,1.4e+27,{\"foo\":\"bar\"}]", "escape": "foo\u0001bar,ü\"\\/\u0008\u000c\u000a\u000d\u0009→🐂🐳", "prêt": "ready" }, "geometry": { "type": "Polygon", "coordinates": [ [ [ 157.719727, 56.105747 ], [ 157.719727, 55.652798 ], [ 157.346191, 55.652798 ], [ 157.447815, 55.776573 ], [ 157.500000, 55.839856 ], [ 157.719727, 56.105747 ] ] ] } }
-=======
 { "type": "Feature", "properties": { "boolean": true, "otherboolean": false, "stringify": "[\"yes\",27,27,1.4e+27,{\"foo\":\"bar\"}]", "": "something for nothing", "escape": "foo\u0001bar,ü\"\\/\u0008\u000c\u000a\u000d\u0009→🐂🐳", "prêt": "ready" }, "geometry": { "type": "Polygon", "coordinates": [ [ [ 157.719727, 56.105747 ], [ 157.719727, 55.652798 ], [ 157.346191, 55.652798 ], [ 157.447815, 55.776573 ], [ 157.500000, 55.839856 ], [ 157.719727, 56.105747 ] ] ] } }
->>>>>>> f1c3811d
 ] }
 ] }
 ,
 { "type": "FeatureCollection", "properties": { "zoom": 5, "x": 30, "y": 11 }, "features": [
 { "type": "FeatureCollection", "properties": { "layer": "in", "version": 2, "extent": 4096 }, "features": [
-<<<<<<< HEAD
-{ "type": "Feature", "properties": { "boolean": true, "otherboolean": false, "stringify": "[\"yes\",27,27,1.4e+27,{\"foo\":\"bar\"}]", "escape": "foo\u0001bar,ü\"\\/\u0008\u000c\u000a\u000d\u0009→🐂🐳", "prêt": "ready" }, "geometry": { "type": "Polygon", "coordinates": [ [ [ 168.969727, 49.066668 ], [ 168.969727, 41.248903 ], [ 161.718750, 45.336702 ], [ 159.999390, 48.922499 ], [ 159.927979, 49.066668 ], [ 168.969727, 49.066668 ] ] ] } }
-=======
 { "type": "Feature", "properties": { "boolean": true, "otherboolean": false, "stringify": "[\"yes\",27,27,1.4e+27,{\"foo\":\"bar\"}]", "": "something for nothing", "escape": "foo\u0001bar,ü\"\\/\u0008\u000c\u000a\u000d\u0009→🐂🐳", "prêt": "ready" }, "geometry": { "type": "Polygon", "coordinates": [ [ [ 168.969727, 49.066668 ], [ 168.969727, 41.248903 ], [ 161.718750, 45.336702 ], [ 159.999390, 48.922499 ], [ 159.927979, 49.066668 ], [ 168.969727, 49.066668 ] ] ] } }
->>>>>>> f1c3811d
 ] }
 ] }
 ,
 { "type": "FeatureCollection", "properties": { "zoom": 5, "x": 30, "y": 10 }, "features": [
 { "type": "FeatureCollection", "properties": { "layer": "in", "version": 2, "extent": 4096 }, "features": [
-<<<<<<< HEAD
-{ "type": "Feature", "properties": { "boolean": true, "otherboolean": false, "stringify": "[\"yes\",27,27,1.4e+27,{\"foo\":\"bar\"}]", "escape": "foo\u0001bar,ü\"\\/\u0008\u000c\u000a\u000d\u0009→🐂🐳", "prêt": "ready" }, "geometry": { "type": "Polygon", "coordinates": [ [ [ 168.969727, 55.899956 ], [ 168.969727, 48.777913 ], [ 160.073547, 48.777913 ], [ 159.999390, 48.922499 ], [ 157.500000, 53.721092 ], [ 157.280273, 54.118993 ], [ 157.280273, 55.573687 ], [ 157.546692, 55.899956 ], [ 168.969727, 55.899956 ] ] ] } }
-=======
 { "type": "Feature", "properties": { "boolean": true, "otherboolean": false, "stringify": "[\"yes\",27,27,1.4e+27,{\"foo\":\"bar\"}]", "": "something for nothing", "escape": "foo\u0001bar,ü\"\\/\u0008\u000c\u000a\u000d\u0009→🐂🐳", "prêt": "ready" }, "geometry": { "type": "Polygon", "coordinates": [ [ [ 168.969727, 55.899956 ], [ 168.969727, 48.777913 ], [ 160.073547, 48.777913 ], [ 159.999390, 48.922499 ], [ 157.500000, 53.721092 ], [ 157.280273, 54.118993 ], [ 157.280273, 55.573687 ], [ 157.546692, 55.899956 ], [ 168.969727, 55.899956 ] ] ] } }
->>>>>>> f1c3811d
 ] }
 ] }
 ,
 { "type": "FeatureCollection", "properties": { "zoom": 5, "x": 30, "y": 9 }, "features": [
 { "type": "FeatureCollection", "properties": { "layer": "in", "version": 2, "extent": 4096 }, "features": [
-<<<<<<< HEAD
-{ "type": "Feature", "properties": { "boolean": true, "otherboolean": false, "stringify": "[\"yes\",27,27,1.4e+27,{\"foo\":\"bar\"}]", "escape": "foo\u0001bar,ü\"\\/\u0008\u000c\u000a\u000d\u0009→🐂🐳", "prêt": "ready" }, "geometry": { "type": "Polygon", "coordinates": [ [ [ 168.969727, 61.710706 ], [ 168.969727, 55.652798 ], [ 157.346191, 55.652798 ], [ 157.500000, 55.839856 ], [ 162.660828, 61.606396 ], [ 162.762451, 61.710706 ], [ 168.969727, 61.710706 ] ] ] } }
-=======
 { "type": "Feature", "properties": { "boolean": true, "otherboolean": false, "stringify": "[\"yes\",27,27,1.4e+27,{\"foo\":\"bar\"}]", "": "something for nothing", "escape": "foo\u0001bar,ü\"\\/\u0008\u000c\u000a\u000d\u0009→🐂🐳", "prêt": "ready" }, "geometry": { "type": "Polygon", "coordinates": [ [ [ 168.969727, 61.710706 ], [ 168.969727, 55.652798 ], [ 157.346191, 55.652798 ], [ 157.500000, 55.839856 ], [ 162.660828, 61.606396 ], [ 162.762451, 61.710706 ], [ 168.969727, 61.710706 ] ] ] } }
->>>>>>> f1c3811d
 ] }
 ] }
 ,
 { "type": "FeatureCollection", "properties": { "zoom": 5, "x": 30, "y": 8 }, "features": [
 { "type": "FeatureCollection", "properties": { "layer": "in", "version": 2, "extent": 4096 }, "features": [
-<<<<<<< HEAD
-{ "type": "Feature", "properties": { "boolean": true, "otherboolean": false, "stringify": "[\"yes\",27,27,1.4e+27,{\"foo\":\"bar\"}]", "escape": "foo\u0001bar,ü\"\\/\u0008\u000c\u000a\u000d\u0009→🐂🐳", "prêt": "ready" }, "geometry": { "type": "Polygon", "coordinates": [ [ [ 168.969727, 64.277992 ], [ 168.969727, 61.501734 ], [ 162.559204, 61.501734 ], [ 162.660828, 61.606396 ], [ 163.476562, 62.431074 ], [ 168.969727, 64.277992 ] ] ] } }
-=======
 { "type": "Feature", "properties": { "boolean": true, "otherboolean": false, "stringify": "[\"yes\",27,27,1.4e+27,{\"foo\":\"bar\"}]", "": "something for nothing", "escape": "foo\u0001bar,ü\"\\/\u0008\u000c\u000a\u000d\u0009→🐂🐳", "prêt": "ready" }, "geometry": { "type": "Polygon", "coordinates": [ [ [ 168.969727, 64.277992 ], [ 168.969727, 61.501734 ], [ 162.559204, 61.501734 ], [ 162.660828, 61.606396 ], [ 163.476562, 62.431074 ], [ 168.969727, 64.277992 ] ] ] } }
->>>>>>> f1c3811d
 ] }
 ] }
 ,
 { "type": "FeatureCollection", "properties": { "zoom": 5, "x": 31, "y": 12 }, "features": [
 { "type": "FeatureCollection", "properties": { "layer": "in", "version": 2, "extent": 4096 }, "features": [
-<<<<<<< HEAD
-{ "type": "Feature", "properties": { "boolean": true, "otherboolean": false, "stringify": "[\"yes\",27,27,1.4e+27,{\"foo\":\"bar\"}]", "escape": "foo\u0001bar,ü\"\\/\u0008\u000c\u000a\u000d\u0009→🐂🐳", "prêt": "ready" }, "geometry": { "type": "Polygon", "coordinates": [ [ [ 180.219727, 41.145570 ], [ 180.219727, 36.487557 ], [ 180.000000, 36.520673 ], [ 175.781250, 37.160317 ], [ 169.425659, 40.979898 ], [ 169.142761, 41.145570 ], [ 180.219727, 41.145570 ] ] ] } }
-=======
 { "type": "Feature", "properties": { "boolean": true, "otherboolean": false, "stringify": "[\"yes\",27,27,1.4e+27,{\"foo\":\"bar\"}]", "": "something for nothing", "escape": "foo\u0001bar,ü\"\\/\u0008\u000c\u000a\u000d\u0009→🐂🐳", "prêt": "ready" }, "geometry": { "type": "Polygon", "coordinates": [ [ [ 180.219727, 41.145570 ], [ 180.219727, 36.487557 ], [ 180.000000, 36.520673 ], [ 175.781250, 37.160317 ], [ 169.425659, 40.979898 ], [ 169.142761, 41.145570 ], [ 180.219727, 41.145570 ] ] ] } }
->>>>>>> f1c3811d
 ] }
 ] }
 ,
 { "type": "FeatureCollection", "properties": { "zoom": 5, "x": 31, "y": 11 }, "features": [
 { "type": "FeatureCollection", "properties": { "layer": "in", "version": 2, "extent": 4096 }, "features": [
-<<<<<<< HEAD
-{ "type": "Feature", "properties": { "boolean": true, "otherboolean": false, "stringify": "[\"yes\",27,27,1.4e+27,{\"foo\":\"bar\"}]", "escape": "foo\u0001bar,ü\"\\/\u0008\u000c\u000a\u000d\u0009→🐂🐳", "prêt": "ready" }, "geometry": { "type": "Polygon", "coordinates": [ [ [ 180.219727, 45.135555 ], [ 180.219727, 40.813809 ], [ 169.708557, 40.813809 ], [ 169.425659, 40.979898 ], [ 168.750000, 41.376809 ], [ 168.530273, 41.504464 ], [ 168.530273, 49.066668 ], [ 173.435669, 49.066668 ], [ 173.485107, 48.922499 ], [ 174.023438, 47.279229 ], [ 180.219727, 45.135555 ] ] ] } }
-=======
 { "type": "Feature", "properties": { "boolean": true, "otherboolean": false, "stringify": "[\"yes\",27,27,1.4e+27,{\"foo\":\"bar\"}]", "": "something for nothing", "escape": "foo\u0001bar,ü\"\\/\u0008\u000c\u000a\u000d\u0009→🐂🐳", "prêt": "ready" }, "geometry": { "type": "Polygon", "coordinates": [ [ [ 180.219727, 45.135555 ], [ 180.219727, 40.813809 ], [ 169.708557, 40.813809 ], [ 169.425659, 40.979898 ], [ 168.750000, 41.376809 ], [ 168.530273, 41.504464 ], [ 168.530273, 49.066668 ], [ 173.435669, 49.066668 ], [ 173.485107, 48.922499 ], [ 174.023438, 47.279229 ], [ 180.219727, 45.135555 ] ] ] } }
->>>>>>> f1c3811d
 ] }
 ] }
 ,
 { "type": "FeatureCollection", "properties": { "zoom": 5, "x": 31, "y": 10 }, "features": [
 { "type": "FeatureCollection", "properties": { "layer": "in", "version": 2, "extent": 4096 }, "features": [
-<<<<<<< HEAD
-{ "type": "Feature", "properties": { "boolean": true, "otherboolean": false, "stringify": "[\"yes\",27,27,1.4e+27,{\"foo\":\"bar\"}]", "escape": "foo\u0001bar,ü\"\\/\u0008\u000c\u000a\u000d\u0009→🐂🐳", "prêt": "ready" }, "geometry": { "type": "Polygon", "coordinates": [ [ [ 172.375488, 55.899956 ], [ 172.309570, 55.776573 ], [ 171.562500, 54.367759 ], [ 173.485107, 48.922499 ], [ 173.531799, 48.777913 ], [ 168.530273, 48.777913 ], [ 168.530273, 55.899956 ], [ 172.375488, 55.899956 ] ] ] } }
-=======
 { "type": "Feature", "properties": { "boolean": true, "otherboolean": false, "stringify": "[\"yes\",27,27,1.4e+27,{\"foo\":\"bar\"}]", "": "something for nothing", "escape": "foo\u0001bar,ü\"\\/\u0008\u000c\u000a\u000d\u0009→🐂🐳", "prêt": "ready" }, "geometry": { "type": "Polygon", "coordinates": [ [ [ 172.375488, 55.899956 ], [ 172.309570, 55.776573 ], [ 171.562500, 54.367759 ], [ 173.485107, 48.922499 ], [ 173.531799, 48.777913 ], [ 168.530273, 48.777913 ], [ 168.530273, 55.899956 ], [ 172.375488, 55.899956 ] ] ] } }
->>>>>>> f1c3811d
 ] }
 ] }
 ,
 { "type": "FeatureCollection", "properties": { "zoom": 5, "x": 31, "y": 9 }, "features": [
 { "type": "FeatureCollection", "properties": { "layer": "in", "version": 2, "extent": 4096 }, "features": [
-<<<<<<< HEAD
-{ "type": "Feature", "properties": { "boolean": true, "otherboolean": false, "stringify": "[\"yes\",27,27,1.4e+27,{\"foo\":\"bar\"}]", "escape": "foo\u0001bar,ü\"\\/\u0008\u000c\u000a\u000d\u0009→🐂🐳", "prêt": "ready" }, "geometry": { "type": "Polygon", "coordinates": [ [ [ 180.131836, 61.710706 ], [ 179.901123, 61.606396 ], [ 174.023438, 58.813742 ], [ 172.309570, 55.776573 ], [ 172.243652, 55.652798 ], [ 168.530273, 55.652798 ], [ 168.530273, 61.710706 ], [ 180.131836, 61.710706 ] ] ] } }
-=======
 { "type": "Feature", "properties": { "boolean": true, "otherboolean": false, "stringify": "[\"yes\",27,27,1.4e+27,{\"foo\":\"bar\"}]", "": "something for nothing", "escape": "foo\u0001bar,ü\"\\/\u0008\u000c\u000a\u000d\u0009→🐂🐳", "prêt": "ready" }, "geometry": { "type": "Polygon", "coordinates": [ [ [ 180.131836, 61.710706 ], [ 179.901123, 61.606396 ], [ 174.023438, 58.813742 ], [ 172.309570, 55.776573 ], [ 172.243652, 55.652798 ], [ 168.530273, 55.652798 ], [ 168.530273, 61.710706 ], [ 180.131836, 61.710706 ] ] ] } }
->>>>>>> f1c3811d
 ] }
 ] }
 ,
 { "type": "FeatureCollection", "properties": { "zoom": 5, "x": 31, "y": 8 }, "features": [
 { "type": "FeatureCollection", "properties": { "layer": "in", "version": 2, "extent": 4096 }, "features": [
-<<<<<<< HEAD
-{ "type": "Feature", "properties": { "boolean": true, "otherboolean": false, "stringify": "[\"yes\",27,27,1.4e+27,{\"foo\":\"bar\"}]", "escape": "foo\u0001bar,ü\"\\/\u0008\u000c\u000a\u000d\u0009→🐂🐳", "prêt": "ready" }, "geometry": { "type": "Polygon", "coordinates": [ [ [ 180.219727, 66.600676 ], [ 180.219727, 61.751031 ], [ 180.000000, 61.650771 ], [ 179.901123, 61.606396 ], [ 179.670410, 61.501734 ], [ 168.530273, 61.501734 ], [ 168.530273, 64.134577 ], [ 170.507812, 64.774125 ], [ 175.190735, 66.513260 ], [ 175.435181, 66.600676 ], [ 180.219727, 66.600676 ] ] ] } }
-=======
 { "type": "Feature", "properties": { "boolean": true, "otherboolean": false, "stringify": "[\"yes\",27,27,1.4e+27,{\"foo\":\"bar\"}]", "": "something for nothing", "escape": "foo\u0001bar,ü\"\\/\u0008\u000c\u000a\u000d\u0009→🐂🐳", "prêt": "ready" }, "geometry": { "type": "Polygon", "coordinates": [ [ [ 180.219727, 66.600676 ], [ 180.219727, 61.751031 ], [ 180.000000, 61.650771 ], [ 179.901123, 61.606396 ], [ 179.670410, 61.501734 ], [ 168.530273, 61.501734 ], [ 168.530273, 64.134577 ], [ 170.507812, 64.774125 ], [ 175.190735, 66.513260 ], [ 175.435181, 66.600676 ], [ 180.219727, 66.600676 ] ] ] } }
->>>>>>> f1c3811d
 ] }
 ] }
 ,
 { "type": "FeatureCollection", "properties": { "zoom": 5, "x": 31, "y": 7 }, "features": [
 { "type": "FeatureCollection", "properties": { "layer": "in", "version": 2, "extent": 4096 }, "features": [
-<<<<<<< HEAD
-{ "type": "Feature", "properties": { "boolean": true, "otherboolean": false, "stringify": "[\"yes\",27,27,1.4e+27,{\"foo\":\"bar\"}]", "escape": "foo\u0001bar,ü\"\\/\u0008\u000c\u000a\u000d\u0009→🐂🐳", "prêt": "ready" }, "geometry": { "type": "Polygon", "coordinates": [ [ [ 180.219727, 67.531672 ], [ 180.219727, 66.425537 ], [ 174.946289, 66.425537 ], [ 175.190735, 66.513260 ], [ 177.539062, 67.339861 ], [ 180.000000, 67.515922 ], [ 180.219727, 67.531672 ] ] ] } }
-=======
 { "type": "Feature", "properties": { "boolean": true, "otherboolean": false, "stringify": "[\"yes\",27,27,1.4e+27,{\"foo\":\"bar\"}]", "": "something for nothing", "escape": "foo\u0001bar,ü\"\\/\u0008\u000c\u000a\u000d\u0009→🐂🐳", "prêt": "ready" }, "geometry": { "type": "Polygon", "coordinates": [ [ [ 180.219727, 67.531672 ], [ 180.219727, 66.425537 ], [ 174.946289, 66.425537 ], [ 175.190735, 66.513260 ], [ 177.539062, 67.339861 ], [ 180.000000, 67.515922 ], [ 180.219727, 67.531672 ] ] ] } }
->>>>>>> f1c3811d
 ] }
 ] }
 ] }