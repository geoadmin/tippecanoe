--- conflicted
+++ resolved
@@ -331,6 +331,16 @@
 .RS
 .nf
 tippecanoe \-o countries.mbtiles \-z5 \-C './filters/limit\-tiles\-to\-bbox 5.8662 47.2702 15.0421 55.0581 $*' ne_10m_admin_0_countries.json
+.fi
+.RE
+.RS
+.IP \(bu 2
+Make a tileset of TIGER roads in Tippecanoe County, leaving out all but primary and secondary roads (as classified by TIGER \[la]https://www.census.gov/geo/reference/mtfcc.html\[ra]) below zoom level 11.
+.RE
+.PP
+.RS
+.nf
+tippecanoe \-o roads.mbtiles \-c 'if [ $1 \-lt 11 ]; then grep "\\"MTFCC\\": \\"S1[12]00\\""; else cat; fi' tl_2016_18157_roads.json
 .fi
 .RE
 .SH Environment
@@ -648,11 +658,7 @@
 .IP \(bu 2
 \fB\fC\-l\fR \fIlayer\fP or \fB\fC\-\-layer=\fR\fIlayer\fP: Decode only layers with the specified names. (Multiple \fB\fC\-l\fR options can be specified.)
 .IP \(bu 2
-<<<<<<< HEAD
-\fB\fC\-c\fR: Include each feature's layer and zoom level as part of its \fB\fCtippecanoe\fR object rather than as a FeatureCollection wrapper
-.IP \(bu 2
-\fB\fC\-f\fR: Decode tiles even if polygon ring order or closure problems are detected
-=======
+\fB\fC\-c\fR or \fB\fC\-\-tag\-layer\-and\-zoom\fR: Include each feature's layer and zoom level as part of its \fB\fCtippecanoe\fR object rather than as a FeatureCollection wrapper
+.IP \(bu 2
 \fB\fC\-f\fR or \fB\fC\-\-force\fR: Decode tiles even if polygon ring order or closure problems are detected
->>>>>>> e982b2f6
 .RE