--- conflicted
+++ resolved
@@ -188,7 +188,6 @@
 .IP \(bu 2
 \-q or \-\-quiet: Work quietly instead of reporting progress
 .RE
-<<<<<<< HEAD
 .SS Filters
 .RS
 .IP \(bu 2
@@ -224,12 +223,10 @@
 tippecanoe \-o countries.mbtiles \-z5 \-C 'mkdir \-p tiles/$1/$2; tee tiles/$1/$2/$3.geojson' ne_10m_admin_0_countries.json
 .fi
 .RE
-=======
 .SH Environment
 .PP
 Tippecanoe ordinarily uses as many parallel threads as the operating system claims that CPUs are available.
 You can override this number by setting the \fB\fCTIPPECANOE_MAX_THREADS\fR environmental variable.
->>>>>>> cef4d2cd
 .SH Example
 .PP
 .RS
