--- conflicted
+++ resolved
@@ -1,6 +1,3 @@
-<<<<<<< HEAD
-int traverse_zooms(int *geomfd, off_t *geom_size, char *metabase, char *stringpool, unsigned *midx, unsigned *midy, int &maxzoom, int minzoom, int basezoom, sqlite3 *outdb, const char *outdir, double droprate, int buffer, const char *fname, const char *tmpdir, double gamma, int full_detail, int low_detail, int min_detail, long long *meta_off, long long *pool_off, unsigned *initial_x, unsigned *initial_y, double simplification, std::vector<std::map<std::string, layermap_entry> > &layermap, const char *prefilter, const char *postfilter);
-=======
 #ifndef TILE_HPP
 #define TILE_HPP
 
@@ -12,8 +9,7 @@
 
 long long write_tile(char **geom, char *metabase, char *stringpool, unsigned *file_bbox, int z, unsigned x, unsigned y, int detail, int min_detail, int basezoom, sqlite3 *outdb, const char *outdir, double droprate, int buffer, const char *fname, FILE **geomfile, int file_minzoom, int file_maxzoom, double todo, char *geomstart, long long along, double gamma, int nlayers);
 
-int traverse_zooms(int *geomfd, off_t *geom_size, char *metabase, char *stringpool, unsigned *midx, unsigned *midy, int &maxzoom, int minzoom, int basezoom, sqlite3 *outdb, const char *outdir, double droprate, int buffer, const char *fname, const char *tmpdir, double gamma, int full_detail, int low_detail, int min_detail, long long *meta_off, long long *pool_off, unsigned *initial_x, unsigned *initial_y, double simplification, std::vector<std::map<std::string, layermap_entry> > &layermap);
->>>>>>> e982b2f6
+int traverse_zooms(int *geomfd, off_t *geom_size, char *metabase, char *stringpool, unsigned *midx, unsigned *midy, int &maxzoom, int minzoom, int basezoom, sqlite3 *outdb, const char *outdir, double droprate, int buffer, const char *fname, const char *tmpdir, double gamma, int full_detail, int low_detail, int min_detail, long long *meta_off, long long *pool_off, unsigned *initial_x, unsigned *initial_y, double simplification, std::vector<std::map<std::string, layermap_entry> > &layermap, const char *prefilter, const char *postfilter);
 
 int manage_gap(unsigned long long index, unsigned long long *previndex, double scale, double gamma, double *gap);
 
