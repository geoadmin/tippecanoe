#include <iostream>
#include <fstream>
#include <string>
#include <stack>
#include <vector>
#include <map>
#include <set>
#include <algorithm>
#include <stdio.h>
#include <unistd.h>
#include <limits.h>
#include <zlib.h>
#include <sys/stat.h>
#include <sys/types.h>
#include <sys/mman.h>
#include <math.h>
#include <sqlite3.h>
#include "vector_tile.pb.h"
#include "geometry.hh"

extern "C" {
#include "tile.h"
#include "pool.h"
#include "clip.h"
#include "mbtiles.h"
#include "projection.h"
}

#define CMD_BITS 3

#define XSTRINGIFY(s) STRINGIFY(s)
#define STRINGIFY(s) #s

// https://github.com/mapbox/mapnik-vector-tile/blob/master/src/vector_tile_compression.hpp
static inline int compress(std::string const &input, std::string &output) {
	z_stream deflate_s;
	deflate_s.zalloc = Z_NULL;
	deflate_s.zfree = Z_NULL;
	deflate_s.opaque = Z_NULL;
	deflate_s.avail_in = 0;
	deflate_s.next_in = Z_NULL;
	deflateInit2(&deflate_s, Z_BEST_COMPRESSION, Z_DEFLATED, 31, 8, Z_DEFAULT_STRATEGY);
	deflate_s.next_in = (Bytef *) input.data();
	deflate_s.avail_in = input.size();
	size_t length = 0;
	do {
		size_t increase = input.size() / 2 + 1024;
		output.resize(length + increase);
		deflate_s.avail_out = increase;
		deflate_s.next_out = (Bytef *) (output.data() + length);
		int ret = deflate(&deflate_s, Z_FINISH);
		if (ret != Z_STREAM_END && ret != Z_OK && ret != Z_BUF_ERROR) {
			return -1;
		}
		length += (increase - deflate_s.avail_out);
	} while (deflate_s.avail_out == 0);
	deflateEnd(&deflate_s);
	output.resize(length);
	return 0;
}

int to_feature(drawvec &geom, mapnik::vector::tile_feature *feature) {
	int px = 0, py = 0;
	int cmd_idx = -1;
	int cmd = -1;
	int length = 0;
	int drew = 0;
	int i;

	int n = geom.size();
	for (i = 0; i < n; i++) {
		int op = geom[i].op;

		if (op != cmd) {
			if (cmd_idx >= 0) {
				if (feature != NULL) {
					feature->set_geometry(cmd_idx, (length << CMD_BITS) | (cmd & ((1 << CMD_BITS) - 1)));
				}
			}

			cmd = op;
			length = 0;

			if (feature != NULL) {
				cmd_idx = feature->geometry_size();
				feature->add_geometry(0);
			}
		}

		if (op == VT_MOVETO || op == VT_LINETO) {
			long long wwx = geom[i].x;
			long long wwy = geom[i].y;

			int dx = wwx - px;
			int dy = wwy - py;

			if (feature != NULL) {
				feature->add_geometry((dx << 1) ^ (dx >> 31));
				feature->add_geometry((dy << 1) ^ (dy >> 31));
			}

			px = wwx;
			py = wwy;
			length++;

			if (op == VT_LINETO && (dx != 0 || dy != 0)) {
				drew = 1;
			}
		} else if (op == VT_CLOSEPATH) {
			length++;
		} else {
			fprintf(stderr, "\nInternal error: corrupted geometry\n");
			exit(EXIT_FAILURE);
		}
	}

	if (cmd_idx >= 0) {
		if (feature != NULL) {
			feature->set_geometry(cmd_idx, (length << CMD_BITS) | (cmd & ((1 << CMD_BITS) - 1)));
		}
	}

	return drew;
}

int coalindexcmp(const struct coalesce *c1, const struct coalesce *c2);

struct coalesce {
	int type;
	drawvec geom;
	std::vector<int> meta;
	unsigned long long index;
	unsigned long long index2;
	char *metasrc;
	bool coalesced;
	long long original_seq;

	bool operator<(const coalesce &o) const {
		int cmp = coalindexcmp(this, &o);
		if (cmp < 0) {
			return true;
		} else {
			return false;
		}
	}
};

struct preservecmp {
	bool operator()(const struct coalesce &a, const struct coalesce &b) {
		return a.original_seq < b.original_seq;
	}
} preservecmp;

int coalcmp(const void *v1, const void *v2) {
	const struct coalesce *c1 = (const struct coalesce *) v1;
	const struct coalesce *c2 = (const struct coalesce *) v2;

	int cmp = c1->type - c2->type;
	if (cmp != 0) {
		return cmp;
	}

	unsigned i;
	for (i = 0; i < c1->meta.size() && i < c2->meta.size(); i++) {
		cmp = c1->meta[i] - c2->meta[i];

		if (cmp != 0) {
			return cmp;
		}
	}

	if (c1->meta.size() < c2->meta.size()) {
		return -1;
	} else if (c1->meta.size() > c2->meta.size()) {
		return 1;
	} else {
		return 0;
	}
}

int coalindexcmp(const struct coalesce *c1, const struct coalesce *c2) {
	int cmp = coalcmp((const void *) c1, (const void *) c2);

	if (cmp == 0) {
		if (c1->index < c2->index) {
			return -1;
		} else if (c1->index > c2->index) {
			return 1;
		}

		if (c1->index2 > c2->index2) {
			return -1;
		} else if (c1->index2 < c2->index2) {
			return 1;
		}
	}

	return cmp;
}

struct pool_val *retrieve_string(char **f, struct pool *p, char *stringpool) {
	struct pool_val *ret;
	long long off;

	deserialize_long_long(f, &off);
	ret = pool(p, stringpool + off + 1, stringpool[off]);

	return ret;
}

void decode_meta(char **meta, char *stringpool, struct pool *keys, struct pool *values, struct pool *file_keys, std::vector<int> *intmeta, char *only) {
	int m;
	deserialize_int(meta, &m);

	int i;
	for (i = 0; i < m; i++) {
		struct pool_val *key = retrieve_string(meta, keys, stringpool);

		if (only != NULL && (strcmp(key->s, only) != 0)) {
			// XXX if evaluate ever works again, check whether this is sufficient
			(void) retrieve_string(meta, values, stringpool);
		} else {
			struct pool_val *value = retrieve_string(meta, values, stringpool);

			intmeta->push_back(key->n);
			intmeta->push_back(value->n);

			if (!is_pooled(file_keys, key->s, value->type)) {
				// Dup to retain after munmap
				pool(file_keys, strdup(key->s), value->type);
			}
		}
	}
}

mapnik::vector::tile create_tile(char **layernames, int line_detail, std::vector<std::vector<coalesce> > &features, long long *count, struct pool **keys, struct pool **values, int nlayers) {
	mapnik::vector::tile tile;

	int i;
	for (i = 0; i < nlayers; i++) {
		mapnik::vector::tile_layer *layer = tile.add_layers();

		layer->set_name(layernames[i]);
		layer->set_version(1);
		layer->set_extent(1 << line_detail);

		unsigned x;
		for (x = 0; x < features[i].size(); x++) {
			if (features[i][x].type == VT_LINE || features[i][x].type == VT_POLYGON) {
				features[i][x].geom = remove_noop(features[i][x].geom, features[i][x].type, 0);
			}

			mapnik::vector::tile_feature *feature = layer->add_features();

			if (features[i][x].type == VT_POINT) {
				feature->set_type(mapnik::vector::tile::Point);
			} else if (features[i][x].type == VT_LINE) {
				feature->set_type(mapnik::vector::tile::LineString);
			} else if (features[i][x].type == VT_POLYGON) {
				feature->set_type(mapnik::vector::tile::Polygon);
			} else {
				feature->set_type(mapnik::vector::tile::Unknown);
			}

			to_feature(features[i][x].geom, feature);
			*count += features[i][x].geom.size();

			unsigned y;
			for (y = 0; y < features[i][x].meta.size(); y++) {
				feature->add_tags(features[i][x].meta[y]);
			}
		}

		struct pool_val *pv;
		for (pv = keys[i]->head; pv != NULL; pv = pv->next) {
			layer->add_keys(pv->s, strlen(pv->s));
		}
		for (pv = values[i]->head; pv != NULL; pv = pv->next) {
			mapnik::vector::tile_value *tv = layer->add_values();

			if (pv->type == VT_NUMBER) {
				tv->set_double_value(atof(pv->s));
			} else if (pv->type == VT_BOOLEAN) {
				tv->set_bool_value(pv->s[0] == 't');
			} else {
				tv->set_string_value(pv->s);
			}
		}
	}

	return tile;
}

struct sll {
	char *name;
	long long val;

	bool operator<(const sll &o) const {
		if (this->val < o.val) {
			return true;
		} else {
			return false;
		}
	}

	sll(char *name, long long val) {
		this->name = name;
		this->val = val;
	}
};

#if 0
void evaluate(std::vector<coalesce> &features, char *metabase, struct pool *file_keys, const char *layername, int line_detail, long long orig) {
	std::vector<sll> options;

	struct pool_val *pv;
	for (pv = file_keys->head; pv != NULL; pv = pv->next) {
		struct pool keys, values;
		pool_init(&keys, 0);
		pool_init(&values, 0);
		long long count = 0;

		for (unsigned i = 0; i < features.size(); i++) {
			char *meta = features[i].metasrc;

			features[i].meta.resize(0);
			decode_meta(&meta, &keys, &values, file_keys, &features[i].meta, pv->s);
		}

		std::vector<coalesce> empty;
		mapnik::vector::tile tile = create_tile(layername, line_detail, empty, &count, &keys, &values, 1); // XXX layer

		std::string s;
		std::string compressed;

		tile.SerializeToString(&s);
		compress(s, compressed);

		options.push_back(sll(pv->s, compressed.size()));

		pool_free(&values);
		pool_free(&keys);
	}

	std::sort(options.begin(), options.end());
	for (unsigned i = 0; i < options.size(); i++) {
		if (options[i].val > 1024) {
			fprintf(stderr, "using -x %s would save about %lld, for a tile size of of %lld\n", options[i].name, options[i].val, orig - options[i].val);
		}
	}

	struct pool keys, values;
	pool_init(&keys, 0);
	pool_init(&values, 0);
	long long count = 0;

	std::vector<coalesce> empty;
	mapnik::vector::tile tile = create_tile(layername, line_detail, features, &count, &keys, &values, nlayers);

	std::string s;
	std::string compressed;

	tile.SerializeToString(&s);
	compress(s, compressed);
	fprintf(stderr, "geometry alone (-X) would be %lld\n", (long long) compressed.size());

	pool_free(&values);
	pool_free(&keys);
}
#endif

<<<<<<< HEAD
void rewrite(drawvec &geom, int z, int nextzoom, int file_maxzoom, long long *bbox, unsigned tx, unsigned ty, int buffer, int line_detail, int *within, long long *geompos, FILE **geomfile, const char *fname, signed char t, int layer, long long metastart, signed char feature_minzoom, int child_shards, int max_zoom_increment) {
=======
void rewrite(drawvec &geom, int z, int nextzoom, int file_maxzoom, long long *bbox, unsigned tx, unsigned ty, int buffer, int line_detail, int *within, long long *geompos, FILE **geomfile, const char *fname, signed char t, int layer, long long metastart, signed char feature_minzoom, long long seq, int tippecanoe_minzoom, int tippecanoe_maxzoom) {
>>>>>>> f64e2c94
	if (geom.size() > 0 && nextzoom <= file_maxzoom) {
		int xo, yo;
		int span = 1 << (nextzoom - z);

		// Get the feature bounding box in pixel (256) coordinates at the child zoom
		// in order to calculate which sub-tiles it can touch including the buffer.
		long long bbox2[4];
		int k;
		for (k = 0; k < 4; k++) {
			// Division instead of right-shift because coordinates can be negative
			bbox2[k] = bbox[k] / (1 << (32 - nextzoom - 8));
		}
		bbox2[0] -= buffer;
		bbox2[1] -= buffer;
		bbox2[2] += buffer;
		bbox2[3] += buffer;

		for (k = 0; k < 4; k++) {
			if (bbox2[k] < 0) {
				bbox2[k] = 0;
			}
			if (bbox2[k] >= 256 * span) {
				bbox2[k] = 256 * (span - 1);
			}

			bbox2[k] /= 256;
		}

		for (xo = bbox2[0]; xo <= bbox2[2]; xo++) {
			for (yo = bbox2[1]; yo <= bbox2[3]; yo++) {
				unsigned jx = tx * span + xo;
				unsigned jy = ty * span + yo;

				// j is the shard that the child tile's data is being written to.
				//
				// Be careful: We can't jump more zoom levels than max_zoom_increment
				// because that could break the constraint that each of the children
				// of the current tile must have its own shard, because the data for
				// the child tile must be contiguous within the shard.
				//
				// But it's OK to spread children across all the shards, not just
				// the four that would normally result from splitting one tile,
				// because it will go through all the shards when it does the
				// next zoom.
				//
				// If child_shards is a power of 2 but not a power of 4, this will
				// shard X more widely than Y. XXX Is there a better way to do this
				// without causing collisions?

				int j = ((jx << max_zoom_increment) |
					 ((jy & ((1 << max_zoom_increment) - 1)))) &
					(child_shards - 1);

				{
					if (!within[j]) {
						serialize_int(geomfile[j], nextzoom, &geompos[j], fname);
						serialize_uint(geomfile[j], tx * span + xo, &geompos[j], fname);
						serialize_uint(geomfile[j], ty * span + yo, &geompos[j], fname);
						within[j] = 1;
					}

					// Offset from tile coordinates back to world coordinates
					unsigned sx = 0, sy = 0;
					if (z != 0) {
						sx = tx << (32 - z);
						sy = ty << (32 - z);
					}

					// printf("type %d, meta %lld\n", t, metastart);
					serialize_byte(geomfile[j], t, &geompos[j], fname);
					serialize_long_long(geomfile[j], seq, &geompos[j], fname);
					serialize_long_long(geomfile[j], (layer << 2) | ((tippecanoe_minzoom != -1) << 1) | (tippecanoe_maxzoom != -1), &geompos[j], fname);
					if (tippecanoe_minzoom != -1) {
						serialize_int(geomfile[j], tippecanoe_minzoom, geompos, fname);
					}
					if (tippecanoe_maxzoom != -1) {
						serialize_int(geomfile[j], tippecanoe_maxzoom, geompos, fname);
					}
					serialize_long_long(geomfile[j], metastart, &geompos[j], fname);
					long long wx = initial_x, wy = initial_y;

					for (unsigned u = 0; u < geom.size(); u++) {
						serialize_byte(geomfile[j], geom[u].op, &geompos[j], fname);

						if (geom[u].op != VT_CLOSEPATH) {
							serialize_long_long(geomfile[j], ((geom[u].x + sx) >> geometry_scale) - (wx >> geometry_scale), &geompos[j], fname);
							serialize_long_long(geomfile[j], ((geom[u].y + sy) >> geometry_scale) - (wy >> geometry_scale), &geompos[j], fname);
							wx = geom[u].x + sx;
							wy = geom[u].y + sy;
						}
					}

					serialize_byte(geomfile[j], VT_END, &geompos[j], fname);
					serialize_byte(geomfile[j], feature_minzoom, &geompos[j], fname);
				}
			}
		}
	}
}

long long write_tile(char **geoms, char *metabase, char *stringpool, unsigned *file_bbox, int z, unsigned tx, unsigned ty, int detail, int min_detail, int basezoom, struct pool **file_keys, char **layernames, sqlite3 *outdb, double droprate, int buffer, const char *fname, FILE **geomfile, int file_minzoom, int file_maxzoom, double todo, char *geomstart, long long along, double gamma, int nlayers, char *prevent, char *additional, int child_shards) {
	int line_detail;
	static bool evaluated = false;
	double oprogress = 0;
	double fraction = 1;

	char *og = *geoms;

	// XXX is there a way to do this without floating point?
	int max_zoom_increment = log(child_shards) / log(4);
	if (child_shards < 4 || max_zoom_increment < 1) {
		fprintf(stderr, "Internal error: %d shards, max zoom increment %d\n", child_shards, max_zoom_increment);
		exit(EXIT_FAILURE);
	}
	if ((((child_shards - 1) << 1) & child_shards) != child_shards) {
		fprintf(stderr, "Internal error: %d shards not a power of 2\n", child_shards);
		exit(EXIT_FAILURE);
	}

	int nextzoom = z + 1;
	if (nextzoom < file_minzoom) {
		if (z + max_zoom_increment > file_minzoom) {
			nextzoom = file_minzoom;
		} else {
			nextzoom = z + max_zoom_increment;
		}
	}

	for (line_detail = detail; line_detail >= min_detail || line_detail == detail; line_detail--) {
		GOOGLE_PROTOBUF_VERIFY_VERSION;

		struct pool keys1[nlayers], values1[nlayers];
		struct pool *keys[nlayers], *values[nlayers];
		int i;
		for (i = 0; i < nlayers; i++) {
			pool_init(&keys1[i], 0);
			pool_init(&values1[i], 0);

			keys[i] = &keys1[i];
			values[i] = &values1[i];
		}

		long long count = 0;
		// long long along = 0;
		double accum_area = 0;

		double interval = 0;
		double seq = 0;
		if (z < basezoom) {
			interval = exp(log(droprate) * (basezoom - z));
		}

		double fraction_accum = 0;

		unsigned long long previndex = 0;
		double scale = (double) (1LL << (64 - 2 * (z + 8)));
		double gap = 0;

		long long original_features = 0;
		long long unclipped_features = 0;

		std::vector<std::vector<coalesce> > features;
		for (i = 0; i < nlayers; i++) {
			features.push_back(std::vector<coalesce>());
		}

		int within[child_shards];
		long long geompos[child_shards];
		memset(within, '\0', sizeof(within));
		memset(geompos, '\0', sizeof(geompos));

		*geoms = og;

		while (1) {
			signed char t;
			deserialize_byte(geoms, &t);
			if (t < 0) {
				break;
			}

			long long original_seq;
			deserialize_long_long(geoms, &original_seq);

			long long layer;
			deserialize_long_long(geoms, &layer);
			int tippecanoe_minzoom = -1, tippecanoe_maxzoom = -1;
			if (layer & 2) {
				deserialize_int(geoms, &tippecanoe_minzoom);
			}
			if (layer & 1) {
				deserialize_int(geoms, &tippecanoe_maxzoom);
			}
			layer >>= 2;

			long long metastart;
			deserialize_long_long(geoms, &metastart);
			char *meta = metabase + metastart;
			long long bbox[4];

			drawvec geom = decode_geometry(geoms, z, tx, ty, line_detail, bbox);

			signed char feature_minzoom;
			deserialize_byte(geoms, &feature_minzoom);

			double progress = floor((((*geoms - geomstart + along) / (double) todo) + z) / (file_maxzoom + 1) * 1000) / 10;
			if (progress != oprogress) {
				if (!quiet) {
					fprintf(stderr, "  %3.1f%%  %d/%u/%u  \r", progress, z, tx, ty);
				}
				oprogress = progress;
			}

			original_features++;

			if (z == 0 && t == VT_POLYGON) {
				geom = fix_polygon(geom);
			}

			int quick = quick_check(bbox, z, line_detail, buffer);
			if (quick == 0) {
				continue;
			}

			if (quick != 1) {
				if (t == VT_LINE) {
					geom = clip_lines(geom, z, line_detail, buffer);
				}
				if (t == VT_POLYGON) {
					geom = clean_or_clip_poly(geom, z, line_detail, buffer, true);
				}
				if (t == VT_POINT) {
					geom = clip_point(geom, z, line_detail, buffer);
				}

				geom = remove_noop(geom, t, 0);
			}

			if (geom.size() > 0) {
				unclipped_features++;
			}

			if (line_detail == detail && fraction == 1) { /* only write out the next zoom once, even if we retry */
<<<<<<< HEAD
				rewrite(geom, z, nextzoom, file_maxzoom, bbox, tx, ty, buffer, line_detail, within, geompos, geomfile, fname, t, layer, metastart, feature_minzoom, child_shards, max_zoom_increment);
=======
				rewrite(geom, z, nextzoom, file_maxzoom, bbox, tx, ty, buffer, line_detail, within, geompos, geomfile, fname, t, layer, metastart, feature_minzoom, original_seq, tippecanoe_minzoom, tippecanoe_maxzoom);
>>>>>>> f64e2c94
			}

			if (z < file_minzoom) {
				continue;
			}

			if (tippecanoe_minzoom != -1 && z < tippecanoe_minzoom) {
				continue;
			}
			if (tippecanoe_maxzoom != -1 && z > tippecanoe_maxzoom) {
				continue;
			}

			if (t == VT_LINE && z + line_detail <= feature_minzoom) {
				continue;
			}

			if (t == VT_POINT && z < feature_minzoom && gamma < 0) {
				continue;
			}

			if (gamma >= 0 && (t == VT_POINT || (additional['l' & 0xFF] && t == VT_LINE))) {
				seq++;
				if (seq >= 0) {
					seq -= interval;
				} else {
					continue;
				}

				if (gamma > 0) {
					unsigned long long index = encode(bbox[0] / 2 + bbox[2] / 2, bbox[1] / 2 + bbox[3] / 2);
					if (gap > 0) {
						if (index == previndex) {
							continue;  // Exact duplicate: can't fulfil the gap requirement
						}

						if (exp(log((index - previndex) / scale) * gamma) >= gap) {
							// Dot is further from the previous than the nth root of the gap,
							// so produce it, and choose a new gap at the next point.
							gap = 0;
						} else {
							continue;
						}
					} else {
						gap = (index - previndex) / scale;

						if (gap == 0) {
							continue;  // Exact duplicate: skip
						} else if (gap < 1) {
							continue;  // Narrow dot spacing: need to stretch out
						} else {
							gap = 0;  // Wider spacing than minimum: so pass through unchanged
						}
					}

					previndex = index;
				}
			}

			fraction_accum += fraction;
			if (fraction_accum < 1) {
				continue;
			}
			fraction_accum -= 1;

			bool reduced = false;
			if (t == VT_POLYGON) {
				geom = reduce_tiny_poly(geom, z, line_detail, &reduced, &accum_area);
			}

			if ((t == VT_LINE || t == VT_POLYGON) && !prevent['s' & 0xFF]) {
				if (!reduced) {
					if (t == VT_LINE) {
						geom = remove_noop(geom, t, 32 - z - line_detail);
					}

					geom = simplify_lines(geom, z, line_detail);
				}
			}

#if 0
			if (t == VT_LINE && z != basezoom) {
				geom = shrink_lines(geom, z, line_detail, basezoom, &along);
			}
#endif

			if (t == VT_LINE && additional['r' & 0xFF]) {
				geom = reorder_lines(geom);
			}

			to_tile_scale(geom, z, line_detail);

			if (t == VT_POLYGON) {
				// Scaling may have made the polygon degenerate.
				// Give Clipper a chance to try to fix it.
				geom = clean_or_clip_poly(geom, 0, 0, 0, false);
			}

			if (t == VT_POINT || to_feature(geom, NULL)) {
				struct coalesce c;

				c.type = t;
				if (geom.size() > 0) {
					c.index = encode(geom[0].x, geom[0].y);
					c.index2 = encode(geom[geom.size() - 1].x, geom[geom.size() - 1].y);

					// Anything numbered below the start of the line
					// can't possibly be the next feature.
					// We want lowest-but-not-under.
					if (c.index2 < c.index) {
						c.index2 = ~0LL;
					}
				} else {
					c.index = 0;
					c.index2 = 0;
				}
				c.geom = geom;
				c.metasrc = meta;
				c.coalesced = false;
				c.original_seq = original_seq;

				decode_meta(&meta, stringpool, keys[layer], values[layer], file_keys[layer], &c.meta, NULL);
				features[layer].push_back(c);
			}
		}

		int j;
		for (j = 0; j < child_shards; j++) {
			if (within[j]) {
				serialize_byte(geomfile[j], -2, &geompos[j], fname);
				within[j] = 0;
			}
		}

		for (j = 0; j < nlayers; j++) {
			if (additional['o' & 0xFF]) {
				std::sort(features[j].begin(), features[j].end());
			}

			std::vector<coalesce> out;
			unsigned x;
			for (x = 0; x < features[j].size(); x++) {
				unsigned y = out.size() - 1;

#if 0
				if (out.size() > 0 && coalcmp(&features[j][x], &out[y]) < 0) {
					fprintf(stderr, "\nfeature out of order\n");
				}
#endif

				if (additional['c' & 0xFF] && out.size() > 0 && out[y].geom.size() + features[j][x].geom.size() < 20000 && coalcmp(&features[j][x], &out[y]) == 0 && features[j][x].type != VT_POINT) {
					unsigned z;
					for (z = 0; z < features[j][x].geom.size(); z++) {
						out[y].geom.push_back(features[j][x].geom[z]);
					}
					out[y].coalesced = true;
				} else {
					out.push_back(features[j][x]);
				}
			}
			features[j] = out;

			for (x = 0; x < features[j].size(); x++) {
				if (features[j][x].coalesced && features[j][x].type == VT_LINE) {
					features[j][x].geom = remove_noop(features[j][x].geom, features[j][x].type, 0);
					features[j][x].geom = simplify_lines(features[j][x].geom, 32, 0);
				}
			}

			if (prevent['i' & 0xFF]) {
				std::sort(features[j].begin(), features[j].end(), preservecmp);
			}
		}

		if (z == 0 && unclipped_features < original_features / 2) {
			fprintf(stderr, "\n\nMore than half the features were clipped away at zoom level 0.\n");
			fprintf(stderr, "Is your data in the wrong projection? It should be in WGS84/EPSG:4326.\n");
		}

		long long totalsize = 0;
		for (j = 0; j < nlayers; j++) {
			totalsize += features[j].size();
		}

		if (totalsize > 0) {
			if (totalsize > 200000 && !prevent['f' & 0xFF]) {
				fprintf(stderr, "tile %d/%u/%u has %lld features, >200000    \n", z, tx, ty, totalsize);
				fprintf(stderr, "Try using -z to set a higher base zoom level.\n");
				return -1;
			}

			mapnik::vector::tile tile = create_tile(layernames, line_detail, features, &count, keys, values, nlayers);

			int i;
			for (i = 0; i < nlayers; i++) {
				pool_free(&keys1[i]);
				pool_free(&values1[i]);
			}

			std::string s;
			std::string compressed;

			tile.SerializeToString(&s);
			compress(s, compressed);

			if (compressed.size() > 500000 && !prevent['k' & 0xFF]) {
				if (!quiet) {
					fprintf(stderr, "tile %d/%u/%u size is %lld with detail %d, >500000    \n", z, tx, ty, (long long) compressed.size(), line_detail);
				}

				if (line_detail == min_detail || !evaluated) {
					evaluated = true;
#if 0
					evaluate(features[0], metabase, file_keys[0], layername, line_detail, compressed.size()); // XXX layer
#endif
				}

				if (prevent['d' & 0xFF]) {
					// The 95% is a guess to avoid too many retries
					// and probably actually varies based on how much duplicated metadata there is

					fraction = fraction * 500000 / compressed.size() * 0.95;
					if (!quiet) {
						fprintf(stderr, "Going to try keeping %0.2f%% of the features to make it fit\n", fraction * 100);
					}
					line_detail++;  // to keep it the same when the loop decrements it
				}
			} else {
				mbtiles_write_tile(outdb, z, tx, ty, compressed.data(), compressed.size());
				return count;
			}
		} else {
			int i;
			for (i = 0; i < nlayers; i++) {
				pool_free(&keys1[i]);
				pool_free(&values1[i]);
			}

			return count;
		}
	}

	fprintf(stderr, "could not make tile %d/%u/%u small enough\n", z, tx, ty);
	return -1;
}

struct task {
	int fileno;
	struct task *next;
} tasks[TEMP_FILES];

struct write_tile_args {
	struct task *tasks;
	char *metabase;
	char *stringpool;
	unsigned *file_bbox;
	int min_detail;
	int basezoom;
	struct pool **file_keys;
	char **layernames;
	sqlite3 *outdb;
	double droprate;
	int buffer;
	const char *fname;
	FILE **geomfile;
	int file_minzoom;
	int file_maxzoom;
	double todo;
	long long *along;
	double gamma;
	int nlayers;
	char *prevent;
	char *additional;
	int child_shards;
	int *geomfd;
	off_t *geom_size;
	unsigned *midx;
	unsigned *midy;
	int maxzoom;
	int minzoom;
	int full_detail;
	int low_detail;
	long long *most;
};

void run_thread(write_tile_args *arg) {
	struct task *task;

	for (task = arg->tasks; task != NULL; task = task->next) {
		int j = task->fileno;

		if (arg->geomfd[j] < 0) {
			// only one source file for zoom level 0
			continue;
		}
		if (arg->geom_size[j] == 0) {
			continue;
		}

		// printf("%lld of geom_size\n", (long long) geom_size[j]);

		char *geom = (char *) mmap(NULL, arg->geom_size[j], PROT_READ, MAP_PRIVATE, arg->geomfd[j], 0);
		if (geom == MAP_FAILED) {
			perror("mmap geom");
			exit(EXIT_FAILURE);
		}

		char *geomstart = geom;
		char *end = geom + arg->geom_size[j];

		while (geom < end) {
			int z;
			unsigned x, y;

			deserialize_int(&geom, &z);
			deserialize_uint(&geom, &x);
			deserialize_uint(&geom, &y);

			// fprintf(stderr, "%d/%u/%u\n", z, x, y);

			long long len = write_tile(&geom, arg->metabase, arg->stringpool, arg->file_bbox, z, x, y, z == arg->maxzoom ? arg->full_detail : arg->low_detail, arg->min_detail, arg->maxzoom, arg->file_keys, arg->layernames, arg->outdb, arg->droprate, arg->buffer, arg->fname, arg->geomfile, arg->minzoom, arg->maxzoom, arg->todo, geomstart, *arg->along, arg->gamma, arg->nlayers, arg->prevent, arg->additional, arg->child_shards);

			if (len < 0) {
				return; // XXX how to report errors from threads?
				// return z - 1;
			}

			if (z == arg->maxzoom && len > *arg->most) {
				*arg->midx = x;
				*arg->midy = y;
				*arg->most = len;
			}
		}

		if (munmap(geomstart, arg->geom_size[j]) != 0) {
			perror("munmap geom");
		}
		*arg->along += arg->geom_size[j];
	}
}

int traverse_zooms(int *geomfd, off_t *geom_size, char *metabase, char *stringpool, unsigned *file_bbox, struct pool **file_keys, unsigned *midx, unsigned *midy, char **layernames, int maxzoom, int minzoom, sqlite3 *outdb, double droprate, int buffer, const char *fname, const char *tmpdir, double gamma, int nlayers, char *prevent, char *additional, int full_detail, int low_detail, int min_detail) {
	int i;
	for (i = 0; i <= maxzoom; i++) {
		long long most = 0;

		FILE *sub[TEMP_FILES];
		int subfd[TEMP_FILES];
		int j;
		for (j = 0; j < TEMP_FILES; j++) {
			char geomname[strlen(tmpdir) + strlen("/geom.XXXXXXXX" XSTRINGIFY(INT_MAX)) + 1];
			sprintf(geomname, "%s/geom%d.XXXXXXXX", tmpdir, j);
			subfd[j] = mkstemp(geomname);
			// printf("%s\n", geomname);
			if (subfd[j] < 0) {
				perror(geomname);
				exit(EXIT_FAILURE);
			}
			sub[j] = fopen(geomname, "wb");
			if (sub[j] == NULL) {
				perror(geomname);
				exit(EXIT_FAILURE);
			}
			unlink(geomname);
		}

		int useful_threads = 0;
		long long todo = 0;
		long long along = 0;
		for (j = 0; j < TEMP_FILES; j++) {
			todo += geom_size[j];
			printf("%d", geom_size[j] != 0);
			if (geom_size[j] > 0) {
				useful_threads++;
			}
		}
		printf("\n");

#define MAX_THREADS 20 // XXX Obtain from sysctl(hw.ncpu), /proc/cpuinfo, etc.

		int threads = MAX_THREADS;
		if (threads > TEMP_FILES / 4) {
			threads = TEMP_FILES / 4;
		}
		// XXX is it useful to divide further if we know we are skipping
		// some zoom levels? Is it faster to have fewer CPUs working on
		// sharding, but more deeply, or fewer CPUs, less deeply?
		if (threads > useful_threads) {
			threads = useful_threads;
		}
		// Round down to a power of 2
		threads = 1 << (int)(log(threads) / log(2));

		// Assign temporary files to threads

		struct dispatch {
			struct task *tasks;
			long long todo;
			struct dispatch *next;
		} dispatches[threads];
		struct dispatch *dispatch_head = &dispatches[0];
		for (j = 0; j < threads; j++) {
			dispatches[j].tasks = NULL;
			dispatches[j].todo = 0;
			if (j + 1 < threads) {
				dispatches[j].next = &dispatches[j + 1];
			} else {
				dispatches[j].next = NULL;
			}
		}

		for (j = 0; j < TEMP_FILES; j++) {
			if (geom_size[j] == 0) {
				continue;
			}

			tasks[j].fileno = j;
			tasks[j].next = dispatch_head->tasks;
			dispatch_head->tasks = &tasks[j];
			dispatch_head->todo += geom_size[j];

			struct dispatch *here = dispatch_head;
			dispatch_head = dispatch_head->next;

			dispatch **d;
			for (d = &dispatch_head; *d != NULL; d = &((*d)->next)) {
				if (here->todo < (*d)->todo) {
					break;
				}
			}

			here->next = *d;
			*d = here;
		}

		int thread;
		for (thread = 0; thread < threads; thread++) {
			write_tile_args args;

			args.metabase = metabase;
			args.stringpool = stringpool;
			args.file_bbox = file_bbox; // XXX locking
			args.min_detail = min_detail;
			args.basezoom = maxzoom; // XXX rename?
			args.file_keys = file_keys; // XXX locking
			args.layernames = layernames;
			args.outdb = outdb; // XXX locking
			args.droprate = droprate;
			args.buffer = buffer;
			args.fname = fname;
			args.geomfile = sub + thread * (TEMP_FILES / threads);
			args.file_minzoom = minzoom;
			args.file_maxzoom = maxzoom;
			args.todo = todo;
			args.along = &along; // XXX locking
			args.gamma = gamma;
			args.nlayers = nlayers;
			args.prevent = prevent;
			args.additional = additional;
			args.child_shards = TEMP_FILES / threads;

			args.geomfd = geomfd;
			args.geom_size = geom_size;
			args.midx = midx; // XXX locking
			args.midy = midy; // XXX locking
			args.maxzoom = maxzoom;
			args.minzoom = minzoom;
			args.full_detail = full_detail;
			args.low_detail = low_detail;
			args.most = &most; // XXX locking

			args.tasks = dispatches[thread].tasks;

			run_thread(&args);
		}

		for (j = 0; j < TEMP_FILES; j++) {
			close(geomfd[j]);
			fclose(sub[j]);

			struct stat geomst;
			if (fstat(subfd[j], &geomst) != 0) {
				perror("stat geom\n");
				exit(EXIT_FAILURE);
			}

			geomfd[j] = subfd[j];
			geom_size[j] = geomst.st_size;
		}
	}

	if (!quiet) {
		fprintf(stderr, "\n");
	}
	return maxzoom;
}<|MERGE_RESOLUTION|>--- conflicted
+++ resolved
@@ -369,11 +369,7 @@
 }
 #endif
 
-<<<<<<< HEAD
-void rewrite(drawvec &geom, int z, int nextzoom, int file_maxzoom, long long *bbox, unsigned tx, unsigned ty, int buffer, int line_detail, int *within, long long *geompos, FILE **geomfile, const char *fname, signed char t, int layer, long long metastart, signed char feature_minzoom, int child_shards, int max_zoom_increment) {
-=======
-void rewrite(drawvec &geom, int z, int nextzoom, int file_maxzoom, long long *bbox, unsigned tx, unsigned ty, int buffer, int line_detail, int *within, long long *geompos, FILE **geomfile, const char *fname, signed char t, int layer, long long metastart, signed char feature_minzoom, long long seq, int tippecanoe_minzoom, int tippecanoe_maxzoom) {
->>>>>>> f64e2c94
+void rewrite(drawvec &geom, int z, int nextzoom, int file_maxzoom, long long *bbox, unsigned tx, unsigned ty, int buffer, int line_detail, int *within, long long *geompos, FILE **geomfile, const char *fname, signed char t, int layer, long long metastart, signed char feature_minzoom, int child_shards, int max_zoom_increment, long long seq, int tippecanoe_minzoom, int tippecanoe_maxzoom) {
 	if (geom.size() > 0 && nextzoom <= file_maxzoom) {
 		int xo, yo;
 		int span = 1 << (nextzoom - z);
@@ -616,11 +612,7 @@
 			}
 
 			if (line_detail == detail && fraction == 1) { /* only write out the next zoom once, even if we retry */
-<<<<<<< HEAD
-				rewrite(geom, z, nextzoom, file_maxzoom, bbox, tx, ty, buffer, line_detail, within, geompos, geomfile, fname, t, layer, metastart, feature_minzoom, child_shards, max_zoom_increment);
-=======
-				rewrite(geom, z, nextzoom, file_maxzoom, bbox, tx, ty, buffer, line_detail, within, geompos, geomfile, fname, t, layer, metastart, feature_minzoom, original_seq, tippecanoe_minzoom, tippecanoe_maxzoom);
->>>>>>> f64e2c94
+				rewrite(geom, z, nextzoom, file_maxzoom, bbox, tx, ty, buffer, line_detail, within, geompos, geomfile, fname, t, layer, metastart, feature_minzoom, child_shards, max_zoom_increment, original_seq, tippecanoe_minzoom, tippecanoe_maxzoom);
 			}
 
 			if (z < file_minzoom) {
