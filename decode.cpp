#include <stdio.h>
#include <stdlib.h>
#include <string.h>
#include <unistd.h>
#include <sqlite3.h>
#include <string>
#include <vector>
#include <map>
#include <zlib.h>
#include <math.h>
#include <fcntl.h>
#include <sys/stat.h>
#include <sys/mman.h>
#include <protozero/pbf_reader.hpp>
#include "mvt.hpp"
#include "projection.hpp"
#include "geometry.hpp"
<<<<<<< HEAD
#include "write_json.hpp"
=======

int minzoom = 0;
int maxzoom = 32;

void printq(const char *s) {
	putchar('"');
	for (; *s; s++) {
		if (*s == '\\' || *s == '"') {
			printf("\\%c", *s);
		} else if (*s >= 0 && *s < ' ') {
			printf("\\u%04x", *s);
		} else {
			putchar(*s);
		}
	}
	putchar('"');
}

struct lonlat {
	int op;
	double lon;
	double lat;
	int x;
	int y;

	lonlat(int nop, double nlon, double nlat, int nx, int ny) {
		this->op = nop;
		this->lon = nlon;
		this->lat = nlat;
		this->x = nx;
		this->y = ny;
	}
};
>>>>>>> 28b8f1c3

void handle(std::string message, int z, unsigned x, unsigned y, int describe) {
	int within = 0;
	mvt_tile tile;

	try {
		if (!tile.decode(message)) {
			fprintf(stderr, "Couldn't parse tile %d/%u/%u\n", z, x, y);
			exit(EXIT_FAILURE);
		}
	} catch (protozero::unknown_pbf_wire_type_exception e) {
		fprintf(stderr, "PBF decoding error in tile %d/%u/%u\n", z, x, y);
		exit(EXIT_FAILURE);
	}

	printf("{ \"type\": \"FeatureCollection\"");

	if (describe) {
		printf(", \"properties\": { \"zoom\": %d, \"x\": %d, \"y\": %d }", z, x, y);

		if (projection != projections) {
			printf(", \"crs\": { \"type\": \"name\", \"properties\": { \"name\": ");
			fprintq(stdout, projection->alias);
			printf(" } }");
		}
	}

	printf(", \"features\": [\n");

	for (size_t l = 0; l < tile.layers.size(); l++) {
		mvt_layer &layer = tile.layers[l];

		if (describe) {
			if (l != 0) {
				printf(",\n");
			}

			printf("{ \"type\": \"FeatureCollection\"");
			printf(", \"properties\": { \"layer\": ");
			fprintq(stdout, layer.name.c_str());
			printf(", \"version\": %d, \"extent\": %lld", layer.version, layer.extent);
			printf(" }");
			printf(", \"features\": [\n");

			within = 0;
		}

		layer_to_geojson(stdout, layer, z, x, y, true, false, 0, 0, 0);

		if (describe) {
			printf("] }\n");
		}
	}

	printf("] }\n");
}

void decode(char *fname, int z, unsigned x, unsigned y) {
	sqlite3 *db;
	int oz = z;
	unsigned ox = x, oy = y;

	int fd = open(fname, O_RDONLY | O_CLOEXEC);
	if (fd >= 0) {
		struct stat st;
		if (fstat(fd, &st) == 0) {
			if (st.st_size < 50 * 1024 * 1024) {
				char *map = (char *) mmap(NULL, st.st_size, PROT_READ, MAP_PRIVATE, fd, 0);
				if (map != NULL && map != MAP_FAILED) {
					if (strcmp(map, "SQLite format 3") != 0) {
						if (z >= 0) {
							std::string s = std::string(map, st.st_size);
							handle(s, z, x, y, 1);
							munmap(map, st.st_size);
							return;
						} else {
							fprintf(stderr, "Must specify zoom/x/y to decode a single pbf file\n");
							exit(EXIT_FAILURE);
						}
					}
				}
				munmap(map, st.st_size);
			}
		} else {
			perror("fstat");
		}
		if (close(fd) != 0) {
			perror("close");
			exit(EXIT_FAILURE);
		}
	} else {
		perror(fname);
	}

	if (sqlite3_open(fname, &db) != SQLITE_OK) {
		fprintf(stderr, "%s: %s\n", fname, sqlite3_errmsg(db));
		exit(EXIT_FAILURE);
	}

	if (z < 0) {
		printf("{ \"type\": \"FeatureCollection\", \"properties\": {\n");

		const char *sql2 = "SELECT name, value from metadata order by name;";
		sqlite3_stmt *stmt2;
		if (sqlite3_prepare_v2(db, sql2, -1, &stmt2, NULL) != SQLITE_OK) {
			fprintf(stderr, "%s: select failed: %s\n", fname, sqlite3_errmsg(db));
			exit(EXIT_FAILURE);
		}

		int within = 0;
		while (sqlite3_step(stmt2) == SQLITE_ROW) {
			if (within) {
				printf(",\n");
			}
			within = 1;

			const unsigned char *name = sqlite3_column_text(stmt2, 0);
			const unsigned char *value = sqlite3_column_text(stmt2, 1);

			fprintq(stdout, (char *) name);
			printf(": ");
			fprintq(stdout, (char *) value);
		}

		sqlite3_finalize(stmt2);

		const char *sql = "SELECT tile_data, zoom_level, tile_column, tile_row from tiles where zoom_level between ? and ? order by zoom_level, tile_column, tile_row;";
		sqlite3_stmt *stmt;
		if (sqlite3_prepare_v2(db, sql, -1, &stmt, NULL) != SQLITE_OK) {
			fprintf(stderr, "%s: select failed: %s\n", fname, sqlite3_errmsg(db));
			exit(EXIT_FAILURE);
		}

		sqlite3_bind_int(stmt, 1, minzoom);
		sqlite3_bind_int(stmt, 2, maxzoom);

		printf("\n}, \"features\": [\n");

		within = 0;
		while (sqlite3_step(stmt) == SQLITE_ROW) {
			if (within) {
				printf(",\n");
			}
			within = 1;

			int len = sqlite3_column_bytes(stmt, 0);
			int tz = sqlite3_column_int(stmt, 1);
			int tx = sqlite3_column_int(stmt, 2);
			int ty = sqlite3_column_int(stmt, 3);
			ty = (1LL << tz) - 1 - ty;
			const char *s = (const char *) sqlite3_column_blob(stmt, 0);

			handle(std::string(s, len), tz, tx, ty, 1);
		}

		printf("] }\n");

		sqlite3_finalize(stmt);
	} else {
		int handled = 0;
		while (z >= 0 && !handled) {
			const char *sql = "SELECT tile_data from tiles where zoom_level = ? and tile_column = ? and tile_row = ?;";
			sqlite3_stmt *stmt;
			if (sqlite3_prepare_v2(db, sql, -1, &stmt, NULL) != SQLITE_OK) {
				fprintf(stderr, "%s: select failed: %s\n", fname, sqlite3_errmsg(db));
				exit(EXIT_FAILURE);
			}

			sqlite3_bind_int(stmt, 1, z);
			sqlite3_bind_int(stmt, 2, x);
			sqlite3_bind_int(stmt, 3, (1LL << z) - 1 - y);

			while (sqlite3_step(stmt) == SQLITE_ROW) {
				int len = sqlite3_column_bytes(stmt, 0);
				const char *s = (const char *) sqlite3_column_blob(stmt, 0);

				if (z != oz) {
					fprintf(stderr, "%s: Warning: using tile %d/%u/%u instead of %d/%u/%u\n", fname, z, x, y, oz, ox, oy);
				}

				handle(std::string(s, len), z, x, y, 0);
				handled = 1;
			}

			sqlite3_finalize(stmt);

			z--;
			x /= 2;
			y /= 2;
		}
	}

	if (sqlite3_close(db) != SQLITE_OK) {
		fprintf(stderr, "%s: could not close database: %s\n", fname, sqlite3_errmsg(db));
		exit(EXIT_FAILURE);
	}
}

void usage(char **argv) {
	fprintf(stderr, "Usage: %s [-t projection] [-Z minzoom] [-z maxzoom] file.mbtiles [zoom x y]\n", argv[0]);
	exit(EXIT_FAILURE);
}

int main(int argc, char **argv) {
	extern int optind;
	extern char *optarg;
	int i;

	while ((i = getopt(argc, argv, "t:Z:z:")) != -1) {
		switch (i) {
		case 't':
			set_projection_or_exit(optarg);
			break;

		case 'z':
			maxzoom = atoi(optarg);
			break;

		case 'Z':
			minzoom = atoi(optarg);
			break;

		default:
			usage(argv);
		}
	}

	if (argc == optind + 4) {
		decode(argv[optind], atoi(argv[optind + 1]), atoi(argv[optind + 2]), atoi(argv[optind + 3]));
	} else if (argc == optind + 1) {
		decode(argv[optind], -1, -1, -1);
	} else {
		usage(argv);
	}

	return 0;
}<|MERGE_RESOLUTION|>--- conflicted
+++ resolved
@@ -15,43 +15,10 @@
 #include "mvt.hpp"
 #include "projection.hpp"
 #include "geometry.hpp"
-<<<<<<< HEAD
 #include "write_json.hpp"
-=======
 
 int minzoom = 0;
 int maxzoom = 32;
-
-void printq(const char *s) {
-	putchar('"');
-	for (; *s; s++) {
-		if (*s == '\\' || *s == '"') {
-			printf("\\%c", *s);
-		} else if (*s >= 0 && *s < ' ') {
-			printf("\\u%04x", *s);
-		} else {
-			putchar(*s);
-		}
-	}
-	putchar('"');
-}
-
-struct lonlat {
-	int op;
-	double lon;
-	double lat;
-	int x;
-	int y;
-
-	lonlat(int nop, double nlon, double nlat, int nx, int ny) {
-		this->op = nop;
-		this->lon = nlon;
-		this->lat = nlat;
-		this->x = nx;
-		this->y = ny;
-	}
-};
->>>>>>> 28b8f1c3
 
 void handle(std::string message, int z, unsigned x, unsigned y, int describe) {
 	int within = 0;
