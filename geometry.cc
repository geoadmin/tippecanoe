--- conflicted
+++ resolved
@@ -237,12 +237,8 @@
 	// to do any outer-ring children of those children as a new top level.
 
 	ClipperLib::Path p = t->Contour;
-<<<<<<< HEAD
-	unsigned before = out.size();
-	for (unsigned i = 0; i < p.size(); i++) {
-=======
+	size_t before = out.size();
 	for (size_t i = 0; i < p.size(); i++) {
->>>>>>> 72b7dc97
 		out.push_back(draw((i == 0) ? VT_MOVETO : VT_LINETO, p[i].X, p[i].Y));
 	}
 	if (p.size() > 0) {
