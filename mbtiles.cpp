--- conflicted
+++ resolved
@@ -230,31 +230,6 @@
 			lnames.push_back(ai->first);
 		}
 
-<<<<<<< HEAD
-		auto fk = layermap.find(lnames[i]);
-		aprintf(&buf, "{ \"id\": \"");
-		quote(buf, lnames[i]);
-		aprintf(&buf, "\", \"description\": \"\", \"minzoom\": %d, \"maxzoom\": %d, \"fields\": {", fk->second.minzoom, fk->second.maxzoom);
-
-		std::set<type_and_string>::iterator j;
-		bool first = true;
-		for (j = fk->second.file_keys.begin(); j != fk->second.file_keys.end(); ++j) {
-			if (first) {
-				first = false;
-			} else {
-				aprintf(&buf, ", ");
-			}
-
-			aprintf(&buf, "\"");
-			quote(buf, j->string);
-
-			if (j->type == VT_NUMBER) {
-				aprintf(&buf, "\": \"Number\"");
-			} else if (j->type == VT_BOOLEAN) {
-				aprintf(&buf, "\": \"Boolean\"");
-			} else {
-				aprintf(&buf, "\": \"String\"");
-=======
 		for (size_t i = 0; i < lnames.size(); i++) {
 			if (i != 0) {
 				aprintf(&buf, ", ");
@@ -262,7 +237,7 @@
 
 			auto fk = layermap.find(lnames[i]);
 			aprintf(&buf, "{ \"id\": \"");
-			quote(&buf, lnames[i].c_str());
+			quote(buf, lnames[i]);
 			aprintf(&buf, "\", \"description\": \"\", \"minzoom\": %d, \"maxzoom\": %d, \"fields\": {", fk->second.minzoom, fk->second.maxzoom);
 
 			std::set<type_and_string>::iterator j;
@@ -275,7 +250,7 @@
 				}
 
 				aprintf(&buf, "\"");
-				quote(&buf, j->string.c_str());
+				quote(buf, j->string);
 
 				if (j->type == mvt_double ||
 				    j->type == mvt_float ||
@@ -288,7 +263,6 @@
 				} else {
 					aprintf(&buf, "\": \"String\"");
 				}
->>>>>>> 8777bdf5
 			}
 
 			aprintf(&buf, "} }");
