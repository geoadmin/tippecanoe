--- conflicted
+++ resolved
@@ -32,15 +32,10 @@
  - make
 
 script:
-<<<<<<< HEAD
- - echo '{"type":"Feature","properties":{},"geometry":{"type":"Point","coordinates":[0,0]}}' > test.json
- - ./tippecanoe -o test.mbtiles test.json
+ - make test
  - if [ -n "${COVERAGE}" ]; then
        rm vector_tile.pb.o;
        ${COVERAGE} -lp *.o;
        pip install --user cpp-coveralls;
        ~/.local/bin/coveralls --no-gcov -i ./ --exclude clipper --exclude vector_tile.pb.cc --exclude vector_tile.pb.h;
-   fi
-=======
- - make test
->>>>>>> 4aa0ddd5
+   fi