#ifndef GEOMETRY_HPP
#define GEOMETRY_HPP

#include <vector>
#include <sqlite3.h>

#define VT_POINT 1
#define VT_LINE 2
#define VT_POLYGON 3

#define VT_END 0
#define VT_MOVETO 1
#define VT_LINETO 2
#define VT_CLOSEPATH 7

<<<<<<< HEAD
#define VT_STRING 1
#define VT_NUMBER 2
#define VT_BOOLEAN 7
#define VT_OBJECT 8

=======
>>>>>>> 071b4efd
// The bitfield is to make sizeof(draw) be 16 instead of 24
// at the cost, apparently, of a 0.7% increase in running time
// for packing and unpacking.
struct draw {
	long long x : 40;
	signed char op;
	long long y : 40;
	signed char necessary;

	draw(int nop, long long nx, long long ny) {
		this->op = nop;
		this->x = nx;
		this->y = ny;
		this->necessary = 0;
	}

	draw() {
		this->op = 0;
		this->x = 0;
		this->y = 0;
		this->necessary = 0;
	}

	bool operator<(draw const &s) const {
		if (y < s.y || (y == s.y && x < s.x)) {
			return true;
		} else {
			return false;
		}
	}

	bool operator==(draw const &s) const {
		return y == s.y && x == s.x;
	}

	bool operator!=(draw const &s) const {
		return y != s.y || x != s.x;
	}
};

typedef std::vector<draw> drawvec;

drawvec decode_geometry(FILE *meta, long long *geompos, int z, unsigned tx, unsigned ty, long long *bbox, unsigned initial_x, unsigned initial_y);
void to_tile_scale(drawvec &geom, int z, int detail);
drawvec remove_noop(drawvec geom, int type, int shift);
drawvec clip_point(drawvec &geom, int z, long long buffer);
drawvec clean_or_clip_poly(drawvec &geom, int z, int detail, int buffer, bool clip);
drawvec simple_clip_poly(drawvec &geom, int z, int buffer);
drawvec close_poly(drawvec &geom);
drawvec reduce_tiny_poly(drawvec &geom, int z, int detail, bool *reduced, double *accum_area);
drawvec clip_lines(drawvec &geom, int z, long long buffer);
drawvec stairstep(drawvec &geom, int z, int detail);
bool point_within_tile(long long x, long long y, int z, long long buffer);
int quick_check(long long *bbox, int z, long long buffer);
drawvec simplify_lines(drawvec &geom, int z, int detail, bool mark_tile_bounds, double simplification, size_t retain);
drawvec reorder_lines(drawvec &geom);
drawvec fix_polygon(drawvec &geom);
std::vector<drawvec> chop_polygon(std::vector<drawvec> &geoms);
void check_polygon(drawvec &geom, drawvec &before);
double get_area(drawvec &geom, size_t i, size_t j);
double get_mp_area(drawvec &geom);

#endif<|MERGE_RESOLUTION|>--- conflicted
+++ resolved
@@ -13,14 +13,6 @@
 #define VT_LINETO 2
 #define VT_CLOSEPATH 7
 
-<<<<<<< HEAD
-#define VT_STRING 1
-#define VT_NUMBER 2
-#define VT_BOOLEAN 7
-#define VT_OBJECT 8
-
-=======
->>>>>>> 071b4efd
 // The bitfield is to make sizeof(draw) be 16 instead of 24
 // at the cost, apparently, of a 0.7% increase in running time
 // for packing and unpacking.
