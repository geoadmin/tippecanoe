--- conflicted
+++ resolved
@@ -1,10 +1,6 @@
-<<<<<<< HEAD
 #ifndef VERSION_HPP
 #define VERSION_HPP
 
-#define VERSION "tippecanoe v1.20.0\n"
+#define VERSION "tippecanoe v1.20.1\n"
 
-#endif
-=======
-#define VERSION "tippecanoe v1.20.1\n"
->>>>>>> 81e3f090
+#endif